--- conflicted
+++ resolved
@@ -1,6 +1,8 @@
 #region
 
 using System;
+using System.Data;
+using Microsoft.Data.Sqlite;
 using pengdows.crud.enums;
 using Xunit;
 
@@ -10,6 +12,7 @@
 
 public class ProcWrappingStyleTests
 {
+    private DatabaseContext? _dbContext;
     [Theory]
     [InlineData("Call", ProcWrappingStyle.Call)]
     [InlineData("Exec", ProcWrappingStyle.Exec)]
@@ -36,11 +39,9 @@
         Assert.Equal(new[] { "None", "Call", "Exec", "PostgreSQL", "Oracle", "ExecuteProcedure" }, names);
     }
 
-<<<<<<< HEAD
-=======
     private SqlContainer SetupParameterWrapTest()
     {
-        if (_dbContext == null) _dbContext = new DatabaseContext("DataSource=:memory:", SqliteFactory.Instance);
+        if (_dbContext == null) _dbContext = new DatabaseContext("DataSource=:memory:", Microsoft.Data.Sqlite.SqliteFactory.Instance);
 
         var sc = _dbContext.CreateSqlContainer("dbo.Sqltest") as SqlContainer;
         for (var i = 0; i < 10; i++) sc.AddParameterWithValue($"p{i}", DbType.Int32, i);
@@ -111,5 +112,4 @@
         _dbContext.ProcWrappingStyle = ProcWrappingStyle.Call;
         Assert.Throws<NotSupportedException>(() => sc.WrapForStoredProc(ExecutionType.Read, captureReturn: true));
     }
->>>>>>> 0dd9ab4f
 }