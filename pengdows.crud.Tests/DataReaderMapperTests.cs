--- conflicted
+++ resolved
@@ -4,12 +4,8 @@
 using System.Collections.Generic;
 using System.Data;
 using System.Threading.Tasks;
-<<<<<<< HEAD
 using pengdows.crud.fakeDb;
-=======
-using pengdows.crud.FakeDb;
 using pengdows.crud.attributes;
->>>>>>> 8e8e80c5
 using Xunit;
 
 #endregion
@@ -21,7 +17,7 @@
     [Fact]
     public async Task LoadObjectsFromDataReaderAsync_MapsMatchingFields()
     {
-        var reader = new fakeDbDataReader(new[]
+        var reader = new FakeDbDataReader(new[]
         {
             new Dictionary<string, object>
             {
@@ -42,7 +38,7 @@
     [Fact]
     public async Task LoadObjectsFromDataReaderAsync_IgnoresUnmappedFields()
     {
-        var reader = new fakeDbDataReader(new[]
+        var reader = new FakeDbDataReader(new[]
         {
             new Dictionary<string, object>
             {
@@ -82,7 +78,7 @@
     [Fact]
     public async Task LoadObjectsFromDataReaderAsync_HandlesDbNullsGracefully()
     {
-        var reader = new fakeDbDataReader(new[]
+        var reader = new FakeDbDataReader(new[]
         {
             new Dictionary<string, object>
             {
@@ -220,7 +216,6 @@
         public int Age { get; set; }
         public bool IsActive { get; set; }
     }
-
     private class SnakeEntity
     {
         public string? FirstName { get; set; }
