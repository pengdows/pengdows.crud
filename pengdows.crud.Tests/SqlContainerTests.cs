--- conflicted
+++ resolved
@@ -4,11 +4,8 @@
 using System.Collections.Generic;
 using System.Data;
 using System.Threading.Tasks;
-<<<<<<< HEAD
-=======
 using System.Reflection;
 using Moq;
->>>>>>> 0dd9ab4f
 using pengdows.crud.enums;
 using pengdows.crud.FakeDb;
 using Xunit;
@@ -66,7 +63,6 @@
     }
 
     [Fact]
-<<<<<<< HEAD
     public void AddParameterWithValue_DbParameter_Throws()
     {
         var container = Context.CreateSqlContainer();
@@ -182,7 +178,9 @@
 
         Assert.Equal(string.Empty, container.Query.ToString());
         Assert.Equal(0, container.ParameterCount);
-=======
+    }
+
+    [Fact]
     public void AddParameterWithValue_UnsupportedDirectionThrows()
     {
         var container = Context.CreateSqlContainer();
@@ -207,7 +205,6 @@
         var param = container.AddParameterWithValue("p1", DbType.Int32, 1);
 
         Assert.Equal(ParameterDirection.Input, param.Direction);
->>>>>>> 0dd9ab4f
     }
 
     [Fact]
