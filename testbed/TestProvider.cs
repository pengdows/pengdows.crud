#region

using Microsoft.Extensions.DependencyInjection;
using System.Threading;
using pengdows.crud;
using pengdows.crud.enums;

#endregion

namespace testbed;

public class TestProvider : IAsyncTestProvider
{
    private static long _nextId;

    private readonly IDatabaseContext _context;
    private readonly EntityHelper<TestTable, long> _helper;

    public TestProvider(IDatabaseContext databaseContext, IServiceProvider serviceProvider)
    {
        _context = databaseContext;
        var resolver = serviceProvider.GetService<IAuditValueResolver>() ??
                       new StubAuditValueResolver("system");
        _helper = new EntityHelper<TestTable, long>(databaseContext, auditValueResolver: resolver);
    }


    public async Task RunTest()
    {
        Console.WriteLine("Completed testing of provider:" + _context.Product.ToString());
        try
        {
            Console.WriteLine("Running Create table");
            await CreateTable();

            Console.WriteLine("Running Insert rows");
            var before = await CountTestRows();
            var id = await InsertTestRows();
            var afterInsert = await CountTestRows();
            if (afterInsert != before + 1)
            {
                throw new Exception("Insert did not affect expected row count");
            }

            Console.WriteLine("Running retrieve rows");
            var obj = await RetrieveRows(id);
            if (obj.Id != id)
            {
                throw new Exception("Retrieved row did not match inserted id");
            }

            Console.WriteLine("Running delete rows");
            await DeletedRow(obj);
            var afterDelete = await CountTestRows();
            if (afterDelete != before)
            {
                throw new Exception("Delete did not affect expected row count");
            }
            Console.WriteLine("Running Transaction rows");
            await TestTransactions();
            Console.WriteLine("Running stored procedure return value test");
            await TestStoredProcReturnValue();
        }
        catch (Exception ex)
        {
            Console.WriteLine("Failed to complete tests successfully: " + ex.Message);
        }
        finally
        {
            Console.WriteLine("Completed testing of provider:" + _context.Product.ToString());
        }
    }

    private async Task TestTransactions()
    {
        var count = await CountTestRows();

        await TestRollbackTransaction();
        var count2 = await CountTestRows();
        if (count != count2)
        {
            Console.WriteLine("Failed to rollback transactions: " + count);
            throw new Exception("Failed to rollback transactions: " + count);
        }

        await TestCommitTransaction();
        var count3 = await CountTestRows();
        if (count3 == count2)
        {
            Console.WriteLine("Failed to commit transactions: " + count);
            throw new Exception("Failed to commit transactions: " + count);
        }
    }

    private async Task TestCommitTransaction()
    {
        await using var transaction = _context.BeginTransaction();
        var id = await InsertTestRows(transaction);
        await CountTestRows(transaction);
        transaction.Commit();
    }

    private async Task TestRollbackTransaction()
    {
        await using var transaction = _context.BeginTransaction();
        var id = await InsertTestRows(transaction);
        await CountTestRows(transaction);
        transaction.Rollback();
    }

    public virtual async Task<int> CountTestRows(IDatabaseContext? db = null)
    {
        var ctx = db ?? _context;
        var sc = ctx.CreateSqlContainer();
        sc.Query.AppendFormat("SELECT COUNT(*) FROM {0}", _helper.WrappedTableName);
        var count = await sc.ExecuteScalarAsync<int>();
        Console.WriteLine($"Count of rows: {count}");
        return count;
    }

    public virtual async Task CreateTable()
    {
        var databaseContext = _context;
        var sqlContainer = databaseContext.CreateSqlContainer();
        var qp = databaseContext.QuotePrefix;
        var qs = databaseContext.QuoteSuffix;
        sqlContainer.Query.AppendFormat(@"DROP TABLE IF EXISTS {0}test_table{1}", qp, qs);
        try
        {
            await sqlContainer.ExecuteNonQueryAsync();
        }
        catch
        {
            // Table did not exist, ignore
        }

        sqlContainer.Query.Clear();
        var dateType = GetDateTimeType(databaseContext.Product);
        sqlContainer.Query.Append($@"
CREATE TABLE {qp}test_table{qs} (
    {qp}id{qs} BIGINT NOT NULL,
    {qp}name{qs} VARCHAR(100) NOT NULL,
    {qp}description{qs} VARCHAR(1000) NOT NULL,
    {qp}created_at{qs} {dateType} NOT NULL,
    {qp}created_by{qs} VARCHAR(100) NOT NULL,
    {qp}updated_at{qs} {dateType} NOT NULL,
    {qp}updated_by{qs} VARCHAR(100) NOT NULL,
    PRIMARY KEY ({qp}id{qs})
);");
        await sqlContainer.ExecuteNonQueryAsync();
    }

    private async Task<long> InsertTestRows(IDatabaseContext? db = null)
    {
        var ctx = db ?? _context;
        var name = ctx is TransactionContext ? NameEnum.Test2 : NameEnum.Test;
        var id = Interlocked.Increment(ref _nextId);
        var t = new TestTable
        {
            Id = id,
            Name = name,
            Description = ctx.GenerateRandomName()
        };
        var sq = _helper.BuildCreate(t, ctx);
        var rows = await sq.ExecuteNonQueryAsync();
        if (rows != 1)
        {
            throw new Exception("Insert failed");
        }

        return t.Id;
    }

    private async Task<TestTable> RetrieveRows(long id, IDatabaseContext? db = null)
    {
        var arr = new List<long>() { id };
        var ctx = db ?? _context;
        var sc = _helper.BuildRetrieve(arr, ctx);

        Console.WriteLine(sc.Query.ToString());

        var x = await _helper.LoadListAsync(sc);

        return x.First();
    }

    private async Task DeletedRow(TestTable t, IDatabaseContext? db = null)
    {
        var ctx = db ?? _context;
        var sc = _helper.BuildDelete(t.Id, ctx);
        var count = await sc.ExecuteNonQueryAsync();
        if (count != 1)
        {
            throw new Exception("Delete failed");
        }
    }

<<<<<<< HEAD
    private static string GetDateTimeType(SupportedDatabase product)
    {
        return product switch
        {
            SupportedDatabase.PostgreSql => "TIMESTAMP WITH TIME ZONE",
            _ => "DATETIME"
        };
=======
    private async Task TestStoredProcReturnValue()
    {
        var sc = _context.CreateSqlContainer();
        switch (_context.Product)
        {
            case SupportedDatabase.SqlServer:
                sc.Query.Append(
                    "CREATE OR ALTER PROCEDURE dbo.ReturnFive AS BEGIN RETURN 5 END");
                await sc.ExecuteNonQueryAsync();

                sc.Query.Clear();
                sc.Query.Append("dbo.ReturnFive");
                var wrapped = sc.WrapForStoredProc(ExecutionType.Read, captureReturn: true);
                sc.Query.Clear();
                sc.Query.Append(wrapped);
                var value = await sc.ExecuteScalarAsync<int>();
                if (value != 5)
                    throw new Exception($"Expected return value 5 but got {value}");

                sc.Query.Clear();
                sc.Query.Append("DROP PROCEDURE dbo.ReturnFive");
                await sc.ExecuteNonQueryAsync();
                break;

            default:
                sc.Query.Append("dummy_proc");
                try
                {
                    sc.WrapForStoredProc(ExecutionType.Read, captureReturn: true);
                    throw new Exception("Expected NotSupportedException for captureReturn");
                }
                catch (NotSupportedException)
                {
                    // Expected path
                }

                break;
        }
>>>>>>> 0dd9ab4f
    }
}<|MERGE_RESOLUTION|>--- conflicted
+++ resolved
@@ -195,7 +195,6 @@
         }
     }
 
-<<<<<<< HEAD
     private static string GetDateTimeType(SupportedDatabase product)
     {
         return product switch
@@ -203,7 +202,8 @@
             SupportedDatabase.PostgreSql => "TIMESTAMP WITH TIME ZONE",
             _ => "DATETIME"
         };
-=======
+    }
+
     private async Task TestStoredProcReturnValue()
     {
         var sc = _context.CreateSqlContainer();
@@ -242,6 +242,5 @@
 
                 break;
         }
->>>>>>> 0dd9ab4f
     }
 }