--- conflicted
+++ resolved
@@ -89,12 +89,9 @@
     public DbParameter AddParameterWithValue<T>(string? name, DbType type, T value,
         ParameterDirection direction = ParameterDirection.Input)
     {
-        name ??= GenerateRandomName();
-<<<<<<< HEAD
+        name ??= GenerateRandomName(); 
         var parameter = _context.CreateDbParameter(name, type, value, direction);
-=======
-        var parameter = _context.CreateDbParameter(name, type, value);
->>>>>>> 40ae08ef
+ 
         AddParameter(parameter);
         return parameter;
     }
