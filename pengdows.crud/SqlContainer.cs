--- conflicted
+++ resolved
@@ -195,47 +195,7 @@
 
         var args = includeParameters ? BuildProcedureArguments() : string.Empty;
 
-<<<<<<< HEAD
-        return _context.ProcWrappingStyle switch
-        {
-            ProcWrappingStyle.PostgreSQL when captureReturn
-                => throw new NotSupportedException("Return value capture not implemented for this dialect."),
-
-            ProcWrappingStyle.ExecuteProcedure when captureReturn
-                => throw new NotSupportedException("Return value capture not implemented for this dialect."),
-
-            ProcWrappingStyle.PostgreSQL or ProcWrappingStyle.ExecuteProcedure
-                when executionType == ExecutionType.Read
-                => $"SELECT * FROM {procName}({args})",
-
-            ProcWrappingStyle.PostgreSQL
-                => $"CALL {procName}({args})",
-
-            ProcWrappingStyle.ExecuteProcedure
-                => $"EXECUTE PROCEDURE {procName}({args})",
-
-            ProcWrappingStyle.Oracle
-                => $"BEGIN\n\t{procName}{(string.IsNullOrEmpty(args) ? string.Empty : $"({args})")};\nEND;",
-
-            ProcWrappingStyle.Exec when captureReturn
-                => FormatExecWithReturn(),
-
-            ProcWrappingStyle.Exec
-                => string.IsNullOrWhiteSpace(args)
-                    ? $"EXEC {procName}"
-                    : $"EXEC {procName} {args}",
-
-            ProcWrappingStyle.Call when captureReturn
-                => throw new NotSupportedException("Return value capture not implemented for this dialect."),
-
-            ProcWrappingStyle.Call
-                => $"CALL {procName}({args})",
-
-            _ => throw new NotSupportedException("Stored procedures are not supported by this database.")
-        };
-=======
         return _context.ProcWrappingStrategy.Wrap(procName, executionType, args);
->>>>>>> 3023add8
 
         string FormatExecWithReturn()
         {
