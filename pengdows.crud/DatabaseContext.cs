#region

using System.Data;
using System.Data.Common;
using Microsoft.Extensions.Logging;
using Microsoft.Extensions.Logging.Abstractions;
using pengdows.crud.configuration;
using pengdows.crud.enums;
using pengdows.crud.exceptions;
using pengdows.crud.connection;
using pengdows.crud.dialects;
using pengdows.crud.infrastructure;
using pengdows.crud.isolation;
using pengdows.crud.threading;
using pengdows.crud.wrappers;

#endregion

namespace pengdows.crud;

public class DatabaseContext : SafeAsyncDisposableBase, IDatabaseContext, IContextIdentity, ISqlDialectProvider
{
    private readonly DbProviderFactory _factory;
    private readonly ILoggerFactory _loggerFactory;
    private readonly ILogger<IDatabaseContext> _logger;
    private readonly IConnectionStrategy _connectionStrategy;

    private long _connectionCount;
    private string _connectionString;
    private DataSourceInformation _dataSourceInfo;
    private readonly SqlDialect _dialect;
    private IIsolationResolver _isolationResolver;
    private bool _isReadConnection = true;
    private bool _isWriteConnection = true;
    private long _maxNumberOfOpenConnections;
    private readonly bool _setDefaultSearchPath;

    public Guid RootId { get; } = Guid.NewGuid();

    private static readonly char[] _parameterPrefixes = { '@', '?', ':' };

    [Obsolete("Use the constructor that takes DatabaseContextConfiguration instead.")]
    public DatabaseContext(
        string connectionString,
        string providerFactory,
        ITypeMapRegistry? typeMapRegistry = null,
        DbMode mode = DbMode.Standard,
        ReadWriteMode readWriteMode = ReadWriteMode.ReadWrite,
        ILoggerFactory? loggerFactory = null)
        : this(
            new DatabaseContextConfiguration
            {
                ProviderName = providerFactory,
                ConnectionString = connectionString,
                ReadWriteMode = readWriteMode,
                DbMode = mode
            },
            DbProviderFactories.GetFactory(providerFactory ?? throw new ArgumentNullException(nameof(providerFactory))),
            (loggerFactory ?? NullLoggerFactory.Instance),
            typeMapRegistry)
    {
    }

    [Obsolete("Use the constructor that takes DatabaseContextConfiguration instead.")]
    public DatabaseContext(
        string connectionString,
        DbProviderFactory factory,
        ITypeMapRegistry? typeMapRegistry = null,
        DbMode mode = DbMode.Standard,
        ReadWriteMode readWriteMode = ReadWriteMode.ReadWrite,
        ILoggerFactory? loggerFactory = null)
        : this(
            new DatabaseContextConfiguration
            {
                ConnectionString = connectionString,
                ReadWriteMode = readWriteMode,
                DbMode = mode
            },
            factory,
            (loggerFactory ?? NullLoggerFactory.Instance),
            typeMapRegistry)
    {
    }

    public DatabaseContext(
        IDatabaseContextConfiguration configuration,
        DbProviderFactory factory,
        ILoggerFactory? loggerFactory = null,
        ITypeMapRegistry? typeMapRegistry = null)
    {
        try
        {
            _loggerFactory = loggerFactory ?? NullLoggerFactory.Instance;
            _logger = _loggerFactory.CreateLogger<IDatabaseContext>();
            TypeCoercionHelper.Logger =
                _loggerFactory.CreateLogger(nameof(TypeCoercionHelper));
            ReadWriteMode = configuration.ReadWriteMode;
            TypeMapRegistry = typeMapRegistry ?? new TypeMapRegistry();
            ConnectionMode = configuration.DbMode;
            _factory = factory ?? throw new NullReferenceException(nameof(factory));
            _setDefaultSearchPath = configuration.SetDefaultSearchPath;

            var initialConnection = InitializeInternals(configuration);
            _dialect = SqlDialectFactory.CreateDialect(initialConnection, _factory, loggerFactory);
            _dataSourceInfo = new DataSourceInformation(_dialect);
            Name = _dataSourceInfo.DatabaseProductName;

            RCSIEnabled = _dialect.IsReadCommittedSnapshotOn(initialConnection);
            if (ConnectionMode != DbMode.Standard && 
                !(_dataSourceInfo.Product == SupportedDatabase.SqlServer && ConnectionMode == DbMode.SingleConnection))
            {
                _dialect.ApplyConnectionSettings(initialConnection);
            }

            switch (_dataSourceInfo.Product)
            {
                case SupportedDatabase.Sqlite:
                case SupportedDatabase.DuckDB:
                {
                    var csb = GetFactoryConnectionStringBuilder(string.Empty);
                    var ds = csb["Data Source"] as string;
                    ConnectionMode = ":memory:" == ds
                        ? DbMode.SingleConnection
                        : DbMode.SingleWriter;
                    break;
                }
                default:
                {
                    break;
                }
            }

            _isolationResolver = new IsolationResolver(Product, RCSIEnabled);

            var connFactory = () => FactoryCreateConnection(null, false, c => _dialect.ApplyConnectionSettings(c));
            _connectionStrategy = ConnectionMode switch
            {
                DbMode.Standard => new StandardConnectionStrategy(connFactory),
                DbMode.SingleConnection => new SingleConnectionStrategy(initialConnection!),
                DbMode.SingleWriter => new SingleWriterConnectionStrategy(initialConnection!, connFactory),
                DbMode.KeepAlive => new KeepAliveConnectionStrategy(connFactory),
                _ => throw new InvalidOperationException("Invalid connection mode."),
            };

            if (ConnectionMode == DbMode.Standard)
            {
                initialConnection?.Dispose();
                initialConnection = null;
            }
        }
        catch (Exception e)
        {
            _logger?.LogError(e.Message);
            throw;
        }
    }
    

    public ReadWriteMode ReadWriteMode { get; set; }

    public string Name { get; set; }

    private string ConnectionString
    {
        get => _connectionString;
        set
        {
            //don't let it change
            if (!string.IsNullOrWhiteSpace(_connectionString) || string.IsNullOrWhiteSpace(value))
            {
                throw new ArgumentException($"Connection string reset attempted.");
            }

            _connectionString = value;
        }
    }


    public bool IsReadOnlyConnection => _isReadConnection && !_isWriteConnection;
    public bool RCSIEnabled { get; private set; }

    public ILockerAsync GetLock()
    {
        ThrowIfDisposed();
        return NoOpAsyncLocker.Instance;
    }


    public DbMode ConnectionMode { get; private set; }


    public ITypeMapRegistry TypeMapRegistry { get; }

    public IDataSourceInformation DataSourceInfo => _dataSourceInfo;
    public string SessionSettingsPreamble => _dialect.GetConnectionSessionSettings();

    public ITransactionContext BeginTransaction(
        IsolationLevel? isolationLevel = null,
        ExecutionType executionType = ExecutionType.Write)
    {
        if (executionType == ExecutionType.Read)
        {
            if (!_isReadConnection)
            {
                throw new InvalidOperationException("Context is not readable.");
            }

            if (isolationLevel is null)
            {
                isolationLevel = IsolationLevel.RepeatableRead;
            }

            if (isolationLevel != IsolationLevel.RepeatableRead)
            {
                throw new InvalidOperationException("Read-only transactions must use 'RepeatableRead'.");
            }
        }
        else
        {
            if (!_isWriteConnection)
            {
                throw new NotSupportedException("Context is read-only.");
            }

            isolationLevel ??= IsolationLevel.ReadCommitted;
        }

        return new TransactionContext(this, isolationLevel.Value, executionType);
    }

    public ITransactionContext BeginTransaction(
        IsolationProfile isolationProfile,
        ExecutionType executionType = ExecutionType.Write)
    {
        var level = _isolationResolver.Resolve(isolationProfile);
        return BeginTransaction(level, executionType);
    }

<<<<<<< HEAD

    public SupportedDatabase Product => _dataSourceInfo.Product;
=======
    public ITransactionContext BeginTransaction(IsolationProfile isolationProfile)
    {
        if (_isolationResolver == null)
        {
            throw new NotSupportedException("Isolation profiles not supported for unknown database.");
        }

        return new TransactionContext(this, _isolationResolver.Resolve(isolationProfile));
    }


    public string CompositeIdentifierSeparator => _dataSourceInfo.CompositeIdentifierSeparator;

    public SupportedDatabase Product => _dataSourceInfo?.Product ?? SupportedDatabase.Unknown;
>>>>>>> 0dd9ab4f

    public ISqlContainer CreateSqlContainer(string? query = null)
    {
        return new SqlContainer(this, query);
    }

    public DbParameter CreateDbParameter<T>(string? name, DbType type, T value,
        ParameterDirection direction = ParameterDirection.Input)
    {
<<<<<<< HEAD
        return _dialect.CreateDbParameter(name, type, value);
=======
        var p = _factory.CreateParameter() ?? throw new InvalidOperationException("Failed to create parameter.");

        if (string.IsNullOrWhiteSpace(name))
        {
            name = GenerateRandomName();
        }
        else
        {
            name = StripParameterPrefixes(name);
        }

        var valueIsNull = Utils.IsNullOrDbNull(value);
        p.ParameterName = name;
        p.DbType = type;
        p.Value = valueIsNull ? DBNull.Value : value;
        if (!valueIsNull && p.DbType == DbType.String && value is string s)
        {
            p.Size = Math.Max(s.Length, 1);
        }

        p.Direction = direction;
        return p;
>>>>>>> 0dd9ab4f
    }


    public ITrackedConnection GetConnection(ExecutionType executionType, bool isShared = false)
    {
        return _connectionStrategy.GetConnection(executionType, isShared);
    }

    public string GenerateRandomName(int length = 5, int parameterNameMaxLength = 30)
    {
       return _dialect.GenerateRandomName(length, parameterNameMaxLength);
    }


    public DbParameter CreateDbParameter<T>(DbType type, T value,
        ParameterDirection direction = ParameterDirection.Input)
    {
<<<<<<< HEAD
        return _dialect.CreateDbParameter(type, value);
=======
        return CreateDbParameter(null, type, value, direction);
>>>>>>> 0dd9ab4f
    }

    public void AssertIsReadConnection()
    {
        if (!_isReadConnection)
        {
            throw new InvalidOperationException("The connection is not read connection.");
        }
    }

    public void AssertIsWriteConnection()
    {
        if (!_isWriteConnection)
        {
            throw new InvalidOperationException("The connection is not write connection.");
        }
    }


    public void CloseAndDisposeConnection(ITrackedConnection? connection)
    {
<<<<<<< HEAD
        _connectionStrategy.ReleaseConnection(connection);
=======
        if (!_dataSourceInfo.SupportsNamedParameters)
        {
            return "?";
        }

        var sanitized = StripParameterPrefixes(parameterName ?? string.Empty);
        return _dataSourceInfo.ParameterMarker + sanitized;
    }

    private static string StripParameterPrefixes(string name)
    {
        if (string.IsNullOrEmpty(name))
        {
            return string.Empty;
        }

        if (name.IndexOfAny(_parameterPrefixes) == -1)
        {
            return name;
        }

        return name
            .Replace("@", string.Empty)
            .Replace("?", string.Empty)
            .Replace(":", string.Empty);
>>>>>>> 0dd9ab4f
    }


    public ProcWrappingStyle ProcWrappingStyle => _dataSourceInfo.ProcWrappingStyle;

    public int MaxParameterLimit => _dataSourceInfo.MaxParameterLimit;

    public int MaxOutputParameters => _dataSourceInfo.MaxOutputParameters;

    public long MaxNumberOfConnections => Interlocked.Read(ref _maxNumberOfOpenConnections);

    public long NumberOfOpenConnections => Interlocked.Read(ref _connectionCount);

    public string QuotePrefix => _dialect.QuotePrefix;

    public string QuoteSuffix => _dialect.QuoteSuffix;

    public string CompositeIdentifierSeparator => _dialect.CompositeIdentifierSeparator;

 
    public string WrapObjectName(string name)
    {
        return _dialect.WrapObjectName(name);
    }

    public string MakeParameterName(DbParameter dbParameter)
    {
        return _dialect.MakeParameterName(dbParameter);
    }

    public string MakeParameterName(string parameterName)
    {
        return _dialect.MakeParameterName(parameterName);
    }

    private ITrackedConnection FactoryCreateConnection(
        string? connectionString = null,
        bool isSharedConnection = false,
        Action<DbConnection>? onFirstOpen = null)
    {
        SanitizeConnectionString(connectionString);

        var connection = _factory.CreateConnection();
        connection.ConnectionString = ConnectionString;

        var tracked = new TrackedConnection(
            connection,
            (sender, args) =>
            {
                var to = args.CurrentState;
                var from = args.OriginalState;
                switch (to)
                {
                    case ConnectionState.Open:
                    {
                        _logger.LogDebug("Opening connection: " + Name);
                        var now = Interlocked.Increment(ref _connectionCount);
                        UpdateMaxConnectionCount(now);
                        break;
                    }
                    case ConnectionState.Closed:
                        if (from == ConnectionState.Broken)
                        {
                            break;
                        }
                        _logger.LogDebug("Closed or broken connection: " + Name);
                        Interlocked.Decrement(ref _connectionCount);
                        break;
                    case ConnectionState.Broken:
                        _logger.LogDebug("Closed or broken connection: " + Name);
                        Interlocked.Decrement(ref _connectionCount);
                        break;
                }
            },
            onFirstOpen,
            onDispose: conn => { _logger.LogDebug("Connection disposed."); },
            null,
            isSharedConnection
        );
        return tracked;
    }

    private void SanitizeConnectionString(string? connectionString)
    {
        if (connectionString != null && string.IsNullOrWhiteSpace(ConnectionString))
        {
            //"Multiple Active Record Sets"
            var csb = GetFactoryConnectionStringBuilder(connectionString);
            var tmp = csb.ConnectionString;
            ConnectionString = tmp;
        }
    }


    private void UpdateMaxConnectionCount(long current)
    {
        long previous;
        do
        {
            previous = Interlocked.Read(ref _maxNumberOfOpenConnections);
            if (current <= previous)
            {
                return; // no update needed
            }

            // try to update only if no one else has changed it
        } while (Interlocked.CompareExchange(
                     ref _maxNumberOfOpenConnections,
                     current,
                     previous) != previous);
    }

    public ValueTask CloseAndDisposeConnectionAsync(ITrackedConnection? connection)
    {
        return _connectionStrategy.ReleaseConnectionAsync(connection);
    }

    private ITrackedConnection? InitializeInternals(IDatabaseContextConfiguration config)
    {
        var connectionString = config.ConnectionString;
        ReadWriteMode = config.ReadWriteMode;
        ITrackedConnection? conn = null;
        try
        {
            _isReadConnection = (ReadWriteMode & ReadWriteMode.ReadOnly) == ReadWriteMode.ReadOnly;
            _isWriteConnection = (ReadWriteMode & ReadWriteMode.WriteOnly) == ReadWriteMode.WriteOnly;
<<<<<<< HEAD
            conn = FactoryCreateConnection(connectionString, true, null);
            conn.Open();
=======
            // this connection will be set as our single connection for any DbMode != DbMode.Standard
            // so we set it to shared.
            conn = FactoryCreateConnection(connectionString, true);
            try
            {
                conn.Open();
            }
            catch (Exception ex)
            {
                throw new ConnectionFailedException(ex.Message);
            }

            _dataSourceInfo = DataSourceInformation.Create(conn, _loggerFactory);
            SetupConnectionSessionSettingsForProvider(conn);
            Name = _dataSourceInfo.DatabaseProductName;
            if (_dataSourceInfo.Product == SupportedDatabase.Sqlite)
            {
                // Determine correct mode based on connection string
                // ":memory:" needs a persistent connection to avoid data loss
                // file-based SQLite requires a single writer to avoid lock conflicts
                var csb = GetFactoryConnectionStringBuilder(String.Empty);
                var ds = csb["Data Source"] as string;
                ConnectionMode = ":memory:" == ds
                    ? DbMode.SingleConnection
                    : DbMode.SingleWriter;
                mode = ConnectionMode;
            }

            if (mode != DbMode.Standard)
            {
                //
                //Interlocked.Increment(ref _connectionCount);
                // if the mode is anything but standard
                // we store it as our minimal connection
                ApplyConnectionSessionSettings(conn);
                _connection = conn;
            }

            if (Product != SupportedDatabase.Unknown)
            {
                _isolationResolver ??= new IsolationResolver(Product, RCSIEnabled);
            }
        }
        catch(Exception ex){
            _logger.LogError(ex, ex.Message);
            throw;
>>>>>>> 0dd9ab4f
        }
        catch (Exception ex)
        {
<<<<<<< HEAD
            throw new ConnectionFailedException(ex.Message);
=======
            if (Product != SupportedDatabase.Unknown)
            {
                _isolationResolver ??= new IsolationResolver(Product, RCSIEnabled);
            }

            if (mode == DbMode.Standard)
            {
                //if it is standard mode, we can close it.
                conn?.Dispose();
            }
>>>>>>> 0dd9ab4f
        }

        return conn;
    }

    private DbConnectionStringBuilder GetFactoryConnectionStringBuilder(string connectionString)
    {
        var csb = _factory.CreateConnectionStringBuilder() ?? new DbConnectionStringBuilder();
        csb.ConnectionString = string.IsNullOrEmpty(connectionString) ? _connectionString : connectionString;
        return csb;
    }



    protected override void DisposeManaged()
    {
        _connectionStrategy.Dispose();
        base.DisposeManaged();
    }

    protected override async ValueTask DisposeManagedAsync()
    {
        await _connectionStrategy.DisposeAsync().ConfigureAwait(false);
        await base.DisposeManagedAsync().ConfigureAwait(false);
    }
<<<<<<< HEAD
=======
   
>>>>>>> 0dd9ab4f

    public ISqlDialect Dialect => _dialect;
}<|MERGE_RESOLUTION|>--- conflicted
+++ resolved
@@ -34,6 +34,8 @@
     private bool _isWriteConnection = true;
     private long _maxNumberOfOpenConnections;
     private readonly bool _setDefaultSearchPath;
+    private string _connectionSessionSettings;
+    private bool _applyConnectionSessionSettings;
 
     public Guid RootId { get; } = Guid.NewGuid();
 
@@ -236,25 +238,15 @@
         return BeginTransaction(level, executionType);
     }
 
-<<<<<<< HEAD
-
+    public string CompositeIdentifierSeparator => _dataSourceInfo.CompositeIdentifierSeparator;
     public SupportedDatabase Product => _dataSourceInfo.Product;
-=======
-    public ITransactionContext BeginTransaction(IsolationProfile isolationProfile)
-    {
-        if (_isolationResolver == null)
-        {
-            throw new NotSupportedException("Isolation profiles not supported for unknown database.");
-        }
-
-        return new TransactionContext(this, _isolationResolver.Resolve(isolationProfile));
-    }
-
-
-    public string CompositeIdentifierSeparator => _dataSourceInfo.CompositeIdentifierSeparator;
-
-    public SupportedDatabase Product => _dataSourceInfo?.Product ?? SupportedDatabase.Unknown;
->>>>>>> 0dd9ab4f
+    public ProcWrappingStyle ProcWrappingStyle => _dataSourceInfo.ProcWrappingStyle;
+    public int MaxParameterLimit => _dataSourceInfo.MaxParameterLimit;
+    public int MaxOutputParameters => _dataSourceInfo.MaxOutputParameters;
+    public long MaxNumberOfConnections => Interlocked.Read(ref _maxNumberOfOpenConnections);
+    public long NumberOfOpenConnections => Interlocked.Read(ref _connectionCount);
+    public string QuotePrefix => _dialect.QuotePrefix;
+    public string QuoteSuffix => _dialect.QuoteSuffix;
 
     public ISqlContainer CreateSqlContainer(string? query = null)
     {
@@ -264,32 +256,9 @@
     public DbParameter CreateDbParameter<T>(string? name, DbType type, T value,
         ParameterDirection direction = ParameterDirection.Input)
     {
-<<<<<<< HEAD
-        return _dialect.CreateDbParameter(name, type, value);
-=======
-        var p = _factory.CreateParameter() ?? throw new InvalidOperationException("Failed to create parameter.");
-
-        if (string.IsNullOrWhiteSpace(name))
-        {
-            name = GenerateRandomName();
-        }
-        else
-        {
-            name = StripParameterPrefixes(name);
-        }
-
-        var valueIsNull = Utils.IsNullOrDbNull(value);
-        p.ParameterName = name;
-        p.DbType = type;
-        p.Value = valueIsNull ? DBNull.Value : value;
-        if (!valueIsNull && p.DbType == DbType.String && value is string s)
-        {
-            p.Size = Math.Max(s.Length, 1);
-        }
-
+        var p = _dialect.CreateDbParameter(name, type, value);
         p.Direction = direction;
         return p;
->>>>>>> 0dd9ab4f
     }
 
 
@@ -307,11 +276,7 @@
     public DbParameter CreateDbParameter<T>(DbType type, T value,
         ParameterDirection direction = ParameterDirection.Input)
     {
-<<<<<<< HEAD
-        return _dialect.CreateDbParameter(type, value);
-=======
         return CreateDbParameter(null, type, value, direction);
->>>>>>> 0dd9ab4f
     }
 
     public void AssertIsReadConnection()
@@ -333,55 +298,10 @@
 
     public void CloseAndDisposeConnection(ITrackedConnection? connection)
     {
-<<<<<<< HEAD
         _connectionStrategy.ReleaseConnection(connection);
-=======
-        if (!_dataSourceInfo.SupportsNamedParameters)
-        {
-            return "?";
-        }
-
-        var sanitized = StripParameterPrefixes(parameterName ?? string.Empty);
-        return _dataSourceInfo.ParameterMarker + sanitized;
-    }
-
-    private static string StripParameterPrefixes(string name)
-    {
-        if (string.IsNullOrEmpty(name))
-        {
-            return string.Empty;
-        }
-
-        if (name.IndexOfAny(_parameterPrefixes) == -1)
-        {
-            return name;
-        }
-
-        return name
-            .Replace("@", string.Empty)
-            .Replace("?", string.Empty)
-            .Replace(":", string.Empty);
->>>>>>> 0dd9ab4f
-    }
-
-
-    public ProcWrappingStyle ProcWrappingStyle => _dataSourceInfo.ProcWrappingStyle;
-
-    public int MaxParameterLimit => _dataSourceInfo.MaxParameterLimit;
-
-    public int MaxOutputParameters => _dataSourceInfo.MaxOutputParameters;
-
-    public long MaxNumberOfConnections => Interlocked.Read(ref _maxNumberOfOpenConnections);
-
-    public long NumberOfOpenConnections => Interlocked.Read(ref _connectionCount);
-
-    public string QuotePrefix => _dialect.QuotePrefix;
-
-    public string QuoteSuffix => _dialect.QuoteSuffix;
-
-    public string CompositeIdentifierSeparator => _dialect.CompositeIdentifierSeparator;
-
- 
+    }
+
+
     public string WrapObjectName(string name)
     {
         return _dialect.WrapObjectName(name);
@@ -488,13 +408,9 @@
         {
             _isReadConnection = (ReadWriteMode & ReadWriteMode.ReadOnly) == ReadWriteMode.ReadOnly;
             _isWriteConnection = (ReadWriteMode & ReadWriteMode.WriteOnly) == ReadWriteMode.WriteOnly;
-<<<<<<< HEAD
-            conn = FactoryCreateConnection(connectionString, true, null);
-            conn.Open();
-=======
             // this connection will be set as our single connection for any DbMode != DbMode.Standard
             // so we set it to shared.
-            conn = FactoryCreateConnection(connectionString, true);
+            conn = FactoryCreateConnection(connectionString, true, null);
             try
             {
                 conn.Open();
@@ -504,7 +420,7 @@
                 throw new ConnectionFailedException(ex.Message);
             }
 
-            _dataSourceInfo = DataSourceInformation.Create(conn, _loggerFactory);
+            _dataSourceInfo = DataSourceInformation.Create(conn, _factory, _loggerFactory);
             SetupConnectionSessionSettingsForProvider(conn);
             Name = _dataSourceInfo.DatabaseProductName;
             if (_dataSourceInfo.Product == SupportedDatabase.Sqlite)
@@ -517,45 +433,32 @@
                 ConnectionMode = ":memory:" == ds
                     ? DbMode.SingleConnection
                     : DbMode.SingleWriter;
-                mode = ConnectionMode;
-            }
-
-            if (mode != DbMode.Standard)
+            }
+
+            if (config.DbMode != DbMode.Standard)
             {
                 //
                 //Interlocked.Increment(ref _connectionCount);
                 // if the mode is anything but standard
                 // we store it as our minimal connection
                 ApplyConnectionSessionSettings(conn);
-                _connection = conn;
+                // Note: _connection field doesn't exist in current architecture
             }
 
             if (Product != SupportedDatabase.Unknown)
             {
                 _isolationResolver ??= new IsolationResolver(Product, RCSIEnabled);
             }
-        }
-        catch(Exception ex){
-            _logger.LogError(ex, ex.Message);
-            throw;
->>>>>>> 0dd9ab4f
-        }
-        catch (Exception ex)
-        {
-<<<<<<< HEAD
-            throw new ConnectionFailedException(ex.Message);
-=======
-            if (Product != SupportedDatabase.Unknown)
-            {
-                _isolationResolver ??= new IsolationResolver(Product, RCSIEnabled);
-            }
-
-            if (mode == DbMode.Standard)
+
+            if (config.DbMode == DbMode.Standard)
             {
                 //if it is standard mode, we can close it.
                 conn?.Dispose();
             }
->>>>>>> 0dd9ab4f
+        }
+        catch (Exception ex)
+        {
+            throw new ConnectionFailedException(ex.Message);
         }
 
         return conn;
@@ -568,7 +471,82 @@
         return csb;
     }
 
-
+    private void SetupConnectionSessionSettingsForProvider(ITrackedConnection conn)
+    {
+        switch (Product)
+        {
+            case SupportedDatabase.MySql:
+            case SupportedDatabase.MariaDb:
+                _connectionSessionSettings =
+                    "SET SESSION sql_mode = 'STRICT_ALL_TABLES,ONLY_FULL_GROUP_BY,NO_ZERO_DATE,NO_ENGINE_SUBSTITUTION,ANSI_QUOTES';\n";
+                break;
+
+            case SupportedDatabase.PostgreSql:
+            case SupportedDatabase.CockroachDb:
+                _connectionSessionSettings = @"
+                SET standard_conforming_strings = on;
+                SET client_min_messages = warning;
+                SET search_path = public;
+";
+                break;
+
+            case SupportedDatabase.Oracle:
+                _connectionSessionSettings = @"
+                ALTER SESSION SET NLS_DATE_FORMAT = 'YYYY-MM-DD';
+";
+//                ALTER SESSION SET CURRENT_SCHEMA = your_schema;
+                break;
+
+            case SupportedDatabase.Sqlite:
+                _connectionSessionSettings = "PRAGMA foreign_keys = ON;";
+                break;
+
+            case SupportedDatabase.Firebird:
+                // _connectionSessionSettings = "SET NAMES UTF8;";
+                // has to be done in connection string, not session;
+                break;
+
+            //DB 2 can't be supported under modern .net 
+            //             case SupportedDatabase.Db2:
+            //                 _connectionSessionSettings = @"
+            //                  SET CURRENT DEGREE = 'ANY';
+            // ";
+            //                break;
+
+            default:
+                _connectionSessionSettings = string.Empty;
+                break;
+        }
+
+        _applyConnectionSessionSettings = _connectionSessionSettings?.Length > 0;
+    }
+
+
+    private void ApplyConnectionSessionSettings(IDbConnection connection)
+    {
+        _logger.LogInformation("Applying connection session settings");
+        if (_applyConnectionSessionSettings)
+            try
+            {
+                using var cmd = connection.CreateCommand();
+                cmd.CommandText = _connectionSessionSettings;
+                cmd.ExecuteNonQuery();
+            }
+            catch (Exception ex)
+            {
+                _logger.LogError("Error setting session settings:" + ex.Message);
+                _applyConnectionSessionSettings = false;
+            }
+    }
+
+    private ITrackedConnection GetStandardConnection(bool isShared = false)
+    {
+        var conn = FactoryCreateConnection(null, isShared);
+        return conn;
+    }
+
+
+    // Note: These methods were removed as they referenced fields that don't exist in the new architecture
 
     protected override void DisposeManaged()
     {
@@ -581,10 +559,6 @@
         await _connectionStrategy.DisposeAsync().ConfigureAwait(false);
         await base.DisposeManagedAsync().ConfigureAwait(false);
     }
-<<<<<<< HEAD
-=======
-   
->>>>>>> 0dd9ab4f
 
     public ISqlDialect Dialect => _dialect;
 }