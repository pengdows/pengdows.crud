--- conflicted
+++ resolved
@@ -25,14 +25,10 @@
     private readonly DbProviderFactory _factory;
     private readonly ILoggerFactory _loggerFactory;
     private readonly ILogger<IDatabaseContext> _logger;
-<<<<<<< HEAD
-    private readonly IConnectionStrategy _connectionStrategy;
-=======
     private strategies.IConnectionStrategy _connectionStrategy = null!;
     private strategies.IProcWrappingStrategy _procWrappingStrategy = null!;
     private bool _applyConnectionSessionSettings;
     private ITrackedConnection? _connection = null;
->>>>>>> 3023add8
 
     private long _connectionCount;
     private string _connectionString;
@@ -44,7 +40,6 @@
     private long _maxNumberOfOpenConnections;
     private readonly bool _setDefaultSearchPath;
     private string _connectionSessionSettings;
-    private bool _applyConnectionSessionSettings;
     private readonly DbMode _originalUserMode;
 
     public Guid RootId { get; } = Guid.NewGuid();
@@ -337,15 +332,13 @@
     public void CloseAndDisposeConnection(ITrackedConnection? connection)
     {
         _connectionStrategy.ReleaseConnection(connection);
-<<<<<<< HEAD
     }
 
 
     public string WrapObjectName(string name)
     {
         return _dialect.WrapObjectName(name);
-=======
->>>>>>> 3023add8
+    }
     }
 
     public string MakeParameterName(DbParameter dbParameter)
@@ -358,37 +351,10 @@
         return _dialect.MakeParameterName(parameterName);
     }
 
-<<<<<<< HEAD
     private ITrackedConnection FactoryCreateConnection(
         string? connectionString = null,
         bool isSharedConnection = false,
         Action<DbConnection>? onFirstOpen = null)
-=======
-
-    public ProcWrappingStyle ProcWrappingStyle
-    {
-        get => _dataSourceInfo.ProcWrappingStyle;
-        set
-        {
-            _dataSourceInfo.ProcWrappingStyle = value;
-            _procWrappingStrategy = ProcWrappingStrategyFactory.Create(value);
-        }
-    }
-
-    internal IProcWrappingStrategy ProcWrappingStrategy => _procWrappingStrategy;
-
-    public int MaxParameterLimit => _dataSourceInfo.MaxParameterLimit;
-
-    public long MaxNumberOfConnections => Interlocked.Read(ref _maxNumberOfOpenConnections);
-
-    public long NumberOfOpenConnections => Interlocked.Read(ref _connectionCount);
-
-    public string QuotePrefix => DataSourceInfo.QuotePrefix;
-
-    public string QuoteSuffix => DataSourceInfo.QuoteSuffix;
-
-    internal ITrackedConnection FactoryCreateConnection(string? connectionString = null, bool isSharedConnection = false)
->>>>>>> 3023add8
     {
         SanitizeConnectionString(connectionString);
 
@@ -450,6 +416,33 @@
         }
     }
 
+    public ProcWrappingStyle ProcWrappingStyle
+    {
+        get => _dataSourceInfo.ProcWrappingStyle;
+        set
+        {
+            _dataSourceInfo.ProcWrappingStyle = value;
+            _procWrappingStrategy = ProcWrappingStrategyFactory.Create(value);
+        }
+    }
+
+    internal IProcWrappingStrategy ProcWrappingStrategy => _procWrappingStrategy;
+
+    public int MaxParameterLimit => _dataSourceInfo.MaxParameterLimit;
+
+    public long MaxNumberOfConnections => Interlocked.Read(ref _maxNumberOfOpenConnections);
+
+    public long NumberOfOpenConnections => Interlocked.Read(ref _connectionCount);
+
+    public string QuotePrefix => DataSourceInfo.QuotePrefix;
+
+    public string QuoteSuffix => DataSourceInfo.QuoteSuffix;
+
+    internal ITrackedConnection FactoryCreateConnection(string? connectionString = null, bool isSharedConnection = false)
+    {
+        return FactoryCreateConnection(connectionString, isSharedConnection, null);
+    }
+
 
     private void UpdateMaxConnectionCount(long current)
     {
@@ -469,18 +462,9 @@
                      previous) != previous);
     }
 
-<<<<<<< HEAD
-    public ValueTask CloseAndDisposeConnectionAsync(ITrackedConnection? connection)
-=======
     public async ValueTask CloseAndDisposeConnectionAsync(ITrackedConnection? connection)
     {
         await _connectionStrategy.ReleaseConnectionAsync(connection).ConfigureAwait(false);
-    }
-
-    private void CheckForSqlServerSettings(ITrackedConnection conn)
->>>>>>> 3023add8
-    {
-        return _connectionStrategy.ReleaseConnectionAsync(connection);
     }
 
     private ITrackedConnection? InitializeInternals(IDatabaseContextConfiguration config)
@@ -519,32 +503,6 @@
                     : DbMode.SingleWriter;
             }
 
-<<<<<<< HEAD
-            if (config.DbMode != DbMode.Standard)
-            {
-                //
-                //Interlocked.Increment(ref _connectionCount);
-                // if the mode is anything but standard
-                // we store it as our minimal connection
-                // Session settings will be applied in the main constructor
-                // Note: _connection field doesn't exist in current architecture
-            }
-
-            if (Product != SupportedDatabase.Unknown)
-            {
-                _isolationResolver ??= new IsolationResolver(Product, RCSIEnabled);
-            }
-
-            if (config.DbMode == DbMode.Standard)
-            {
-                //if it is standard mode, we can close it.
-                conn?.Dispose();
-            }
-        }
-        catch (Exception ex)
-        {
-            throw new ConnectionFailedException(ex.Message);
-=======
             _isolationResolver ??= new IsolationResolver(Product, RCSIEnabled);
         }
         catch(Exception ex){
@@ -557,7 +515,10 @@
             _connectionStrategy = ConnectionStrategyFactory.Create(this, ConnectionMode);
             _procWrappingStrategy = ProcWrappingStrategyFactory.Create(ProcWrappingStyle);
             _connectionStrategy.PostInitialize(conn);
->>>>>>> 3023add8
+        }
+        catch (Exception ex)
+        {
+            throw new ConnectionFailedException(ex.Message);
         }
 
         return conn;
@@ -667,24 +628,17 @@
     }
 
 
-<<<<<<< HEAD
-    // Note: These methods were removed as they referenced fields that don't exist in the new architecture
-
-    protected override void DisposeManaged()
-=======
     internal ITrackedConnection GetSingleConnection()
     {
         return Connection;
     }
 
     internal ITrackedConnection GetSingleWriterConnection(ExecutionType type, bool isShared = false)
->>>>>>> 3023add8
-    {
-        _connectionStrategy.Dispose();
-        base.DisposeManaged();
-    }
-<<<<<<< HEAD
-=======
+    {
+        if (ExecutionType.Read == type) return GetStandardConnection(isShared);
+
+        return GetSingleConnection();
+    }
 
     internal ITrackedConnection? PersistentConnection => _connection;
 
@@ -749,7 +703,12 @@
     //
     //     // unmanaged cleanup if needed (none currently)
     // }
->>>>>>> 3023add8
+
+    protected override void DisposeManaged()
+    {
+        _connectionStrategy.Dispose();
+        base.DisposeManaged();
+    }
 
     protected override async ValueTask DisposeManagedAsync()
     {
