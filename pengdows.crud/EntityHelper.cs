#region

using System.Collections.Concurrent;
using System.Data;
using System.Data.Common;
using System.Linq;
using System.Linq.Expressions;
using System.Reflection;
using System.Text;
using System.Text.RegularExpressions;
using System.Runtime.CompilerServices;
using System.Globalization;
using System.Text.Json;
using Microsoft.Extensions.Logging;
using Microsoft.Extensions.Logging.Abstractions;
using pengdows.crud.attributes;
using pengdows.crud.dialects;
using pengdows.crud.enums;
using pengdows.crud.exceptions;
using pengdows.crud.wrappers;

#endregion

namespace pengdows.crud;

public class EntityHelper<TEntity, TRowID> :
    IEntityHelper<TEntity, TRowID> where TEntity : class, new()
{
    // Cache for compiled property setters
    private static readonly ConcurrentDictionary<PropertyInfo, Action<object, object?>> _propertySetters = new();

    private static readonly Lazy<CachedSqlTemplates> _cachedSqlTemplates = new(BuildCachedSqlTemplates);

    private class CachedSqlTemplates
    {
        public string InsertSql = null!;
        public List<IColumnInfo> InsertColumns = null!;
        public List<string> InsertParameterNames = null!;
        public string DeleteSql = null!;
        public string UpdateSql = null!;
        public List<IColumnInfo> UpdateColumns = null!;
    }

    private static ILogger _logger = NullLogger.Instance;

    public static ILogger Logger
    {
        get => _logger;
        set => _logger = value ?? NullLogger.Instance;
    }

    static EntityHelper()
    {
        ValidateRowIdType();
    }

    private readonly IAuditValueResolver? _auditValueResolver;
    private IDatabaseContext _context;
    private ISqlDialect _dialect;
    private readonly Guid _rootId;

    private IColumnInfo? _idColumn;

    // private readonly IServiceProvider _serviceProvider;
    private ITableInfo _tableInfo;
    private bool _hasAuditColumns;

    private IColumnInfo? _versionColumn;

    private readonly ConcurrentDictionary<IColumnInfo, Func<object?, object?>> _readerConverters = new();

    private readonly ConcurrentDictionary<string, IReadOnlyList<IColumnInfo>> _columnListCache = new();

    private readonly ConcurrentDictionary<string, string> _queryCache = new();

    private readonly ConcurrentDictionary<string, string[]> _whereParameterNames = new();

    private const int MaxCacheSize = 100;

    private static void TryAddWithLimit<TKey, TValue>(ConcurrentDictionary<TKey, TValue> cache, TKey key,
        TValue value)
    {
        cache.TryAdd(key, value);
        if (cache.Count > MaxCacheSize)
        {
            cache.Clear();
            cache.TryAdd(key, value);
        }
    }

    public void ClearCaches()
    {
        _readerConverters.Clear();
        _columnListCache.Clear();
        _queryCache.Clear();
        _whereParameterNames.Clear();
    }

    public EntityHelper(IDatabaseContext databaseContext,
        EnumParseFailureMode enumParseBehavior = EnumParseFailureMode.Throw
    )
    {
        _auditValueResolver = null;
        _rootId = ((IContextIdentity)databaseContext).RootId;
        Initialize(databaseContext, enumParseBehavior);
    }

    [Obsolete("Use the constructor without IServiceProvider instead")]
    public EntityHelper(IDatabaseContext databaseContext,
        IAuditValueResolver auditValueResolver,
        EnumParseFailureMode enumParseBehavior = EnumParseFailureMode.Throw
    )
    {
        _auditValueResolver = auditValueResolver;
        _rootId = ((IContextIdentity)databaseContext).RootId;
        Initialize(databaseContext, enumParseBehavior);
    }

    private void Initialize(IDatabaseContext databaseContext, EnumParseFailureMode enumParseBehavior)
    {
        _context = databaseContext;
        _dialect = (databaseContext as ISqlDialectProvider)?.Dialect
            ?? throw new InvalidOperationException(
                "IDatabaseContext must implement ISqlDialectProvider and expose a non-null Dialect.");
        _tableInfo = _context.TypeMapRegistry.GetTableInfo<TEntity>() ??
                     throw new InvalidOperationException($"Type {typeof(TEntity).FullName} is not a table.");
        _hasAuditColumns = _tableInfo.HasAuditColumns;

        WrappedTableName = (!string.IsNullOrEmpty(_tableInfo.Schema)
                               ? WrapObjectName(_tableInfo.Schema) +
                                 _dialect.CompositeIdentifierSeparator
                               : "")
                           + WrapObjectName(_tableInfo.Name);

        _idColumn = _tableInfo.Columns.Values.FirstOrDefault(itm => itm.IsId);
        _versionColumn = _tableInfo.Columns.Values.FirstOrDefault(itm => itm.IsVersion);

        if (_auditValueResolver == null &&
            (_tableInfo.CreatedBy != null ||
             _tableInfo.LastUpdatedBy != null))
        {
            Logger.LogWarning(
                "Audit user columns detected for {EntityType} but no IAuditValueResolver provided. Database defaults will be used for those columns.",
                typeof(TEntity).Name);
        }

        EnumParseBehavior = enumParseBehavior;
    }

    public string WrappedTableName { get; set; }

    public EnumParseFailureMode EnumParseBehavior { get; set; }

    public string QuotePrefix => _dialect.QuotePrefix;

    public string QuoteSuffix => _dialect.QuoteSuffix;

    public string CompositeIdentifierSeparator => _dialect.CompositeIdentifierSeparator;


    [MethodImpl(MethodImplOptions.AggressiveInlining)]
    private void ValidateSameRoot(IDatabaseContext? context)
    {
        if (context == null)
        {
            return;
        }

        if (!Equals(((IContextIdentity)context).RootId, _rootId))
        {
            throw new InvalidOperationException(
                "Context mismatch: must be the owning DatabaseContext or its TransactionContext.");
        }
    }

    public string MakeParameterName(DbParameter p)
    {
        return _dialect.MakeParameterName(p);
    }

    private string GetCachedQuery(string key, Func<string> factory)
    {
        if (_queryCache.TryGetValue(key, out var sql))
        {
            return sql;
        }

        sql = factory();
        TryAddWithLimit(_queryCache, key, sql);
        return sql;
    }

    public TEntity MapReaderToObject(ITrackedReader reader)
    {
        var obj = new TEntity();

        for (var i = 0; i < reader.FieldCount; i++)
        {
            var colName = reader.GetName(i);
            if (_tableInfo.Columns.TryGetValue(colName, out var column))
            {
                var raw = reader.IsDBNull(i) ? null : reader.GetValue(i);
                var converter = GetOrCreateReaderConverter(column);
                var coerced = converter(raw);
                try
                {
                    var setter = GetOrCreateSetter(column.PropertyInfo);
                    setter(obj, coerced);
                }
                catch (Exception ex)
                {
                    throw new InvalidValueException(
                        $"Unable to set property from value that was stored in the database: {colName} :{ex.Message}");
                }
            }
        }

        return obj;
    }

    private Func<object?, object?> GetOrCreateReaderConverter(IColumnInfo column)
    {
        if (_readerConverters.TryGetValue(column, out var existing))
        {
            return existing;
        }

        Func<object?, object?> converter;

        if (column.IsEnum && column.EnumType != null)
        {
            var enumType = column.EnumType;
            var enumAsString = column.DbType == DbType.String;
            var underlying = Enum.GetUnderlyingType(enumType);
            if (enumAsString)
            {
                converter = value =>
                {
                    if (value == null || value is DBNull)
                    {
                        return null;
                    }

                    var s = value as string ?? value.ToString();
                    try
                    {
                        return Enum.Parse(enumType, s!, false);
                    }
                    catch
                    {
                        switch (EnumParseBehavior)
                        {
                            case EnumParseFailureMode.Throw:
                                throw;
                            case EnumParseFailureMode.SetNullAndLog:
                                Logger.LogWarning("Cannot convert '{Value}' to enum {EnumType}.", s, enumType);
                                return null;
                            case EnumParseFailureMode.SetDefaultValue:
                                return Activator.CreateInstance(enumType);
                            default:
                                return null;
                        }
                    }
                };
            }
            else
            {
                converter = value =>
                {
                    if (value == null || value is DBNull)
                    {
                        return null;
                    }

                    try
                    {
                        var boxed = Convert.ChangeType(value, underlying, CultureInfo.InvariantCulture);
                        return Enum.ToObject(enumType, boxed!);
                    }
                    catch
                    {
                        switch (EnumParseBehavior)
                        {
                            case EnumParseFailureMode.Throw:
                                throw;
                            case EnumParseFailureMode.SetNullAndLog:
                                Logger.LogWarning("Cannot convert '{Value}' to enum {EnumType}.", value, enumType);
                                return null;
                            case EnumParseFailureMode.SetDefaultValue:
                                return Activator.CreateInstance(enumType);
                            default:
                                return null;
                        }
                    }
                };
            }

            TryAddWithLimit(_readerConverters, column, converter);
            return converter;
        }

        if (column.IsJsonType)
        {
            var propType = column.PropertyInfo.PropertyType;
            var opts = column.JsonSerializerOptions ?? new JsonSerializerOptions();
            converter = value =>
            {
                if (value == null || value is DBNull)
                {
                    return null;
                }

                var s = value as string ?? value.ToString();
                return JsonSerializer.Deserialize(s!, propType, opts);
            };

            TryAddWithLimit(_readerConverters, column, converter);
            return converter;
        }

        converter = value =>
        {
            if (value == null || value is DBNull)
            {
                return null;
            }

            var targetType = column.PropertyInfo.PropertyType;
            var sourceType = value.GetType();

            if (targetType.IsAssignableFrom(sourceType))
            {
                return value;
            }

            var underlying = Nullable.GetUnderlyingType(targetType) ?? targetType;

            try
            {
                return Convert.ChangeType(value, underlying, CultureInfo.InvariantCulture);
            }
            catch
            {
                switch (column.DbType)
                {
                    case DbType.Decimal:
                    case DbType.Currency:
                    case DbType.VarNumeric:
                        return Convert.ToDecimal(value, CultureInfo.InvariantCulture);
                    default:
                        return value;
                }
            }
        };

        TryAddWithLimit(_readerConverters, column, converter);
        return converter;
    }

    public async Task<bool> CreateAsync(TEntity entity, IDatabaseContext context)
    {
        ValidateSameRoot(context);
        var sc = BuildCreate(entity, context);
        return await sc.ExecuteNonQueryAsync() == 1;
    }
<<<<<<< HEAD

    public ISqlContainer BuildCreate(TEntity objectToCreate, IDatabaseContext? context = null)
    {
        if (objectToCreate == null)
        {
            throw new ArgumentNullException(nameof(objectToCreate));
=======
    
    public ISqlContainer BuildCreate(TEntity entity, IDatabaseContext? context = null)
    {
        if (entity == null)
        {
            throw new ArgumentNullException(nameof(entity));
>>>>>>> 0dd9ab4f
        }

        ValidateSameRoot(context);
        var ctx = context ?? _context;
        var sc = ctx.CreateSqlContainer();
<<<<<<< HEAD
        PrepareForInsertOrUpsert(objectToCreate);

        foreach (var column in GetCachedInsertableColumns())
        {
            var value = column.MakeParameterValueFromField(objectToCreate);
=======
        SetAuditFields(entity, false);

        if (_versionColumn != null)
        {
            var current = _versionColumn.PropertyInfo.GetValue(entity);
            if (current == null || Utils.IsZeroNumeric(current))
            {
                var target = Nullable.GetUnderlyingType(_versionColumn.PropertyInfo.PropertyType) ?? _versionColumn.PropertyInfo.PropertyType;
                if (Utils.IsZeroNumeric(Convert.ChangeType(0, target)))
                {
                    var one = Convert.ChangeType(1, target);
                    _versionColumn.PropertyInfo.SetValue(entity, one);
                }
            }
        }

        var template = _cachedSqlTemplates.Value;
        var columns = new List<string>();
        var placeholders = new List<string>();

        for (var i = 0; i < template.InsertColumns.Count; i++)
        {
            var column = template.InsertColumns[i];
            var value = column.MakeParameterValueFromField(entity);
>>>>>>> 0dd9ab4f

            if (_auditValueResolver == null &&
                (column.IsCreatedBy || column.IsLastUpdatedBy) &&
                Utils.IsNullOrDbNull(value))
<<<<<<< HEAD
            {
                continue;
            }

            if (columns.Length > 0)
=======
>>>>>>> 0dd9ab4f
            {
                continue;
            }

            var paramName = template.InsertParameterNames[i];
            var param = ctx.CreateDbParameter(paramName, column.DbType, value);
            sc.AddParameter(param);
            columns.Add(WrapObjectName(column.Name));
            placeholders.Add(ctx.MakeParameterName(param));
        }

        sc.Query.Append("INSERT INTO ")
            .Append(WrappedTableName)
            .Append(" (")
            .Append(string.Join(", ", columns))
            .Append(") VALUES (")
            .Append(string.Join(", ", placeholders))
            .Append(")");

        return sc;
    }


    public ISqlContainer BuildBaseRetrieve(string alias, IDatabaseContext? context = null)
    {
        ValidateSameRoot(context);
        var ctx = context ?? _context;

        var sc = ctx.CreateSqlContainer();
        var sql = GetCachedQuery($"BaseRetrieve:{alias}", () =>
        {
            var hasAlias = !string.IsNullOrWhiteSpace(alias);
            var selectList = _tableInfo.OrderedColumns
                .Select(col => (hasAlias
                    ? _dialect.WrapObjectName(alias) + _dialect.CompositeIdentifierSeparator
                    : string.Empty) + _dialect.WrapObjectName(col.Name));
            var sb = new StringBuilder();
            sb.Append("SELECT ")
                .Append(string.Join(", ", selectList))
                .Append("\nFROM ")
                .Append(WrappedTableName);
            if (hasAlias)
            {
                sb.Append(' ').Append(_dialect.WrapObjectName(alias));
            }

            return sb.ToString();
        });

        sc.Query.Append(sql);
        return sc;
    }

    public ISqlContainer BuildDelete(TRowID id, IDatabaseContext? context = null)
    {
        ValidateSameRoot(context);
        var ctx = context ?? _context;
<<<<<<< HEAD
        var idCol = _idColumn;
        if (idCol == null)
        {
            throw new NotSupportedException(
                "Single-ID operations require a designated Id column; use composite-key helpers.");
        }

        var isNull = Utils.IsNullOrDbNull(id);
        var key = isNull ? "DeleteById_Null" : "DeleteById";
        var sql = GetCachedQuery(key, () =>
        {
            var sb = new StringBuilder();
            sb.Append("DELETE FROM ")
                .Append(WrappedTableName)
                .Append(" WHERE ")
                .Append(WrapObjectName(idCol.Name));
            if (isNull)
            {
                sb.Append(" IS NULL");
            }
            else
            {
                sb.Append(" = ").Append(_dialect.MakeParameterName("p0"));
            }

            return sb.ToString();
        });

        var sc = ctx.CreateSqlContainer();
        if (!isNull)
        {
            var p = _context.CreateDbParameter("p0", idCol.DbType, id);
            sc.AddParameter(p);
        }

=======
        var sc = ctx.CreateSqlContainer();

        if (_idColumn == null)
        {
            throw new InvalidOperationException($"row identity column for table {WrappedTableName} not found");
        }

        var param = ctx.CreateDbParameter(_idColumn.DbType, id);
        sc.AddParameter(param);

        var sql = string.Format(_cachedSqlTemplates.Value.DeleteSql, MakeParameterName(param));
>>>>>>> 0dd9ab4f
        sc.Query.Append(sql);
        return sc;
    }

    public async Task<int> DeleteAsync(TRowID id, IDatabaseContext? context = null)
    {
        ValidateSameRoot(context);
        var sc = BuildDelete(id, context);
        return await sc.ExecuteNonQueryAsync();
    }

    public async Task<List<TEntity>> RetrieveAsync(IEnumerable<TRowID> ids, IDatabaseContext? context = null)
    {
        if (ids == null)
        {
            throw new ArgumentNullException(nameof(ids));
        }

        var list = ids.Distinct().ToList();
        if (list.Count == 0)
        {
            return new List<TEntity>();
        }

        ValidateSameRoot(context);
        var ctx = context ?? _context;
        var sc = BuildRetrieve(list, ctx);
        return await LoadListAsync(sc);
    }

    public async Task<int> DeleteAsync(IEnumerable<TRowID> ids, IDatabaseContext? context = null)
    {
        if (ids == null)
        {
            throw new ArgumentNullException(nameof(ids));
        }

        var list = ids.Distinct().ToList();
        if (list.Count == 0)
        {
            return 0;
        }

        ValidateSameRoot(context);
        var ctx = context ?? _context;
        if (_idColumn == null)
        {
            throw new NotSupportedException(
                "Single-ID operations require a designated Id column; use composite-key helpers.");
        }

        var sc = ctx.CreateSqlContainer();
        sc.Query.Append("DELETE FROM ").Append(WrappedTableName);
        BuildWhere(_dialect.WrapObjectName(_idColumn.Name), list, sc);
        return await sc.ExecuteNonQueryAsync();
    }


    public Action<object, object?> GetOrCreateSetter(PropertyInfo prop)
    {
        // The generated setter casts directly; a database NULL assigned to a non-nullable property will throw.
        // This fail-fast behavior surfaces unexpected schema mismatches immediately.
        return _propertySetters.GetOrAdd(prop, p =>
        {
            var objParam = Expression.Parameter(typeof(object));
            var valueParam = Expression.Parameter(typeof(object));

            var castObj = Expression.Convert(objParam, p.DeclaringType!);
            var castValue = Expression.Convert(valueParam, p.PropertyType);

            var propertyAccess = Expression.Property(castObj, p);
            var assignment = Expression.Assign(propertyAccess, castValue);

            var lambda = Expression.Lambda<Action<object, object?>>(assignment, objParam, valueParam);
            return lambda.Compile();
        });
    }


    public Task<TEntity?> RetrieveOneAsync(TEntity objectToRetrieve, IDatabaseContext? context = null)
    {
        ValidateSameRoot(context);
        var ctx = context ?? _context;
        var list = new List<TEntity> { objectToRetrieve };
        var sc = BuildRetrieve(list, string.Empty, ctx);
        return LoadSingleAsync(sc);
    }

    public Task<TEntity?> RetrieveOneAsync(TRowID id, IDatabaseContext? context = null)
    {
        ValidateSameRoot(context);
        var ctx = context ?? _context;
        if (_idColumn == null)
        {
            throw new NotSupportedException(
                "Single-ID operations require a designated Id column; use composite-key helpers.");
        }
        var list = new List<TRowID> { id };
        var sc = BuildRetrieve(list, ctx);
        return LoadSingleAsync(sc);
    }

    public async Task<TEntity?> LoadSingleAsync(ISqlContainer sc)
    {
        await using var reader = await sc.ExecuteReaderAsync().ConfigureAwait(false);
        if (await reader.ReadAsync().ConfigureAwait(false))
        {
            return MapReaderToObject(reader);
        }

        return null;
    }

    public async Task<List<TEntity>> LoadListAsync(ISqlContainer sc)
    {
        var list = new List<TEntity>();

        await using var reader = await sc.ExecuteReaderAsync().ConfigureAwait(false);

        while (await reader.ReadAsync().ConfigureAwait(false))
        {
            var obj = MapReaderToObject(reader);
            if (obj != null)
            {
                list.Add(obj);
            }
        }

        return list;
    }

    public ISqlContainer BuildRetrieve(IReadOnlyCollection<TRowID>? listOfIds,
        string alias, IDatabaseContext? context = null)
    {
        ValidateSameRoot(context);
        var ctx = context ?? _context;
        if (_idColumn == null)
        {
            throw new NotSupportedException(
                "Single-ID operations require a designated Id column; use composite-key helpers.");
        }
        var sc = BuildBaseRetrieve(alias, ctx);
        var wrappedAlias = "";
        if (!string.IsNullOrWhiteSpace(alias))
        {
            wrappedAlias = _dialect.WrapObjectName(alias) + _dialect.CompositeIdentifierSeparator;
        }

        var wrappedColumnName = wrappedAlias + _dialect.WrapObjectName(_idColumn.Name);

        if (listOfIds != null && listOfIds.Any(id => Utils.IsNullOrDbNull(id)))
        {
            throw new ArgumentException("IDs cannot be null", nameof(listOfIds));
        }

        BuildWhere(
            wrappedColumnName,
            listOfIds,
            sc
        );

        return sc;
    }

    public ISqlContainer BuildRetrieve(IReadOnlyCollection<TEntity>? listOfObjects,
        string alias, IDatabaseContext? context = null)
    {
        ValidateSameRoot(context);
        var ctx = context ?? _context;
        var sc = BuildBaseRetrieve(alias, ctx);
        BuildWhereByPrimaryKey(
            listOfObjects,
            sc,
            alias);

        return sc;
    }

    public ISqlContainer BuildRetrieve(IReadOnlyCollection<TRowID>? listOfIds, IDatabaseContext? context = null)
    {
        ValidateSameRoot(context);
        return BuildRetrieve(listOfIds, "", context);
    }

    public ISqlContainer BuildRetrieve(IReadOnlyCollection<TEntity>? listOfObjects,
        IDatabaseContext? context = null)
    {
        ValidateSameRoot(context);
        return BuildRetrieve(listOfObjects, string.Empty, context);
    }

    public void BuildWhereByPrimaryKey(IReadOnlyCollection<TEntity>? listOfObjects, ISqlContainer sc, string alias = "")
    {
        ValidateWhereInputs(listOfObjects, sc);

        var keys = GetPrimaryKeys();
        CheckParameterLimit(sc, listOfObjects!.Count * keys.Count);

        var parameters = new List<DbParameter>();
        var wrappedAlias = BuildAliasPrefix(alias);
        var sb = new StringBuilder();
        var index = 0;

        foreach (var entity in listOfObjects!)
        {
            if (index++ > 0)
            {
                sb.Append(" OR ");
            }

            sb.Append(BuildPrimaryKeyClause(entity, keys, wrappedAlias, parameters));
        }

        if (sb.Length == 0)
        {
            return;
        }

        sc.AddParameters(parameters);
        AppendWherePrefix(sc);
        sc.Query.Append(sb);
    }

    private void ValidateWhereInputs(IReadOnlyCollection<TEntity>? listOfObjects, ISqlContainer _)
    {
        if (listOfObjects == null || listOfObjects.Count == 0)
        {
            throw new ArgumentException("List of objects cannot be null or empty.", nameof(listOfObjects));
        }
    }

    private IReadOnlyList<IColumnInfo> GetPrimaryKeys()
    {
        var keys = _tableInfo.PrimaryKeys;
        if (keys.Count < 1)
        {
            throw new Exception($"No primary keys found for type {typeof(TEntity).Name}");
        }

        return keys;
    }

    private IReadOnlyList<IColumnInfo> GetCachedInsertableColumns()
    {
        if (_columnListCache.TryGetValue("Insertable", out var cached))
        {
            return cached;
        }

        var insertable = _tableInfo.OrderedColumns
            .Where(c => !c.IsNonInsertable && (!c.IsId || c.IsIdIsWritable))
            .ToList();

        TryAddWithLimit(_columnListCache, "Insertable", insertable);
        return insertable;
    }

    private IReadOnlyList<IColumnInfo> GetCachedUpdatableColumns()
    {
        if (_columnListCache.TryGetValue("Updatable", out var cached))
        {
            return cached;
        }

        var updatable = _tableInfo.OrderedColumns
            .Where(c => !(c.IsId || c.IsVersion || c.IsNonUpdateable || c.IsCreatedBy || c.IsCreatedOn))
            .ToList();

        TryAddWithLimit(_columnListCache, "Updatable", updatable);
        return updatable;
    }

    private void CheckParameterLimit(ISqlContainer sc, int? toAdd)
    {
        var count = sc.ParameterCount + (toAdd ?? 0);
        if (count > _context.MaxParameterLimit)
        {
            // For large batches consider chunking inputs; this method fails fast when exceeding limits.
            throw new TooManyParametersException("Too many parameters", _context.MaxParameterLimit);
        }
    }

    private static string BuildAliasPrefix(string alias) =>
        string.IsNullOrWhiteSpace(alias) ? string.Empty : alias + ".";

    private string BuildPrimaryKeyClause(TEntity entity, IReadOnlyList<IColumnInfo> keys, string alias,
        List<DbParameter> parameters)
    {
        var clause = new StringBuilder("(");
        for (var i = 0; i < keys.Count; i++)
        {
            if (i > 0)
            {
                clause.Append(" AND ");
            }

            var pk = keys[i];
            var value = pk.MakeParameterValueFromField(entity);
            var parameter = _context.CreateDbParameter(pk.DbType, value);

            clause.Append(alias);
            clause.Append(WrapObjectName(pk.Name));

            if (Utils.IsNullOrDbNull(value))
            {
                clause.Append(" IS NULL");
            }
            else
            {
                clause.Append(" = ");
                clause.Append(MakeParameterName(parameter));
                parameters.Add(parameter);
            }
        }

        clause.Append(')');
        return clause.ToString();
    }

    private void AppendWherePrefix(ISqlContainer sc)
    {
        if (!sc.HasWhereAppended)
        {
            sc.Query.Append("\n WHERE ");
            sc.HasWhereAppended = true;
        }
        else
        {
            sc.Query.Append("\n AND ");
        }
    }


    public Task<ISqlContainer> BuildUpdateAsync(TEntity objectToUpdate, IDatabaseContext? context = null)
    {
        ValidateSameRoot(context);
        var ctx = context ?? _context;
        return BuildUpdateAsync(objectToUpdate, _versionColumn != null, ctx);
    }

    public async Task<ISqlContainer> BuildUpdateAsync(TEntity objectToUpdate, bool loadOriginal,
        IDatabaseContext? context = null)
    {
        if (objectToUpdate == null)
        {
            throw new ArgumentNullException(nameof(objectToUpdate));
        }

        ValidateSameRoot(context);
        var ctx = context ?? _context;
        if (_idColumn == null)
        {
            throw new NotSupportedException(
                "Single-ID operations require a designated Id column; use composite-key helpers.");
        }
        var sc = ctx.CreateSqlContainer();

        var original = loadOriginal ? await LoadOriginalAsync(objectToUpdate) : null;
        if (loadOriginal && original == null)
        {
            throw new InvalidOperationException("Original record not found for update.");
        }

<<<<<<< HEAD
=======
        // Determine if any non-audit fields have changed before modifying audit values
        var template = _cachedSqlTemplates.Value;
        var (preClause, _) = BuildSetClause(objectToUpdate, original, context);
        if (preClause.Length == 0)
            throw new InvalidOperationException("No changes detected for update.");

        // Apply audit field changes now that we know an update is required
>>>>>>> 0dd9ab4f
        SetAuditFields(objectToUpdate, true);

        var (setClause, parameters) = BuildSetClause(objectToUpdate, original);
        if (setClause.Length == 0)
        {
            throw new InvalidOperationException("No changes detected for update.");
        }

        if (_versionColumn != null && _versionColumn.PropertyInfo.PropertyType != typeof(byte[]))
        {
            IncrementVersion(setClause);
        }

        var pId = _context.CreateDbParameter(_idColumn.DbType,
            _idColumn.PropertyInfo.GetValue(objectToUpdate)!);
        parameters.Add(pId);

<<<<<<< HEAD
        sc.Query.Append("UPDATE ")
            .Append(WrappedTableName)
            .Append(" SET ")
            .Append(setClause)
            .Append(" WHERE ")
            .Append(_dialect.WrapObjectName(_idColumn.Name))
            .Append($" = {MakeParameterName(pId)}");
=======
        var sql = string.Format(template.UpdateSql, setClause, MakeParameterName(pId));
        sc.Query.Append(sql);
>>>>>>> 0dd9ab4f

        if (_versionColumn != null)
        {
            var versionValue = _versionColumn.MakeParameterValueFromField(objectToUpdate);
<<<<<<< HEAD
            AppendVersionCondition(sc, versionValue, parameters);
=======
            var versionParam = AppendVersionCondition(sc, versionValue, context);
            if (versionParam != null)
            {
                parameters.Add(versionParam);
            }
>>>>>>> 0dd9ab4f
        }

        sc.AddParameters(parameters);
        return sc;
    }

    public Task<int> UpdateAsync(TEntity objectToUpdate, IDatabaseContext? context = null)
    {
        ValidateSameRoot(context);
        var ctx = context ?? _context;
        return UpdateAsync(objectToUpdate, _versionColumn != null, ctx);
    }

    public async Task<int> UpdateAsync(TEntity objectToUpdate, bool loadOriginal, IDatabaseContext? context = null)
    {
        ValidateSameRoot(context);
        try
        {
            var sc = await BuildUpdateAsync(objectToUpdate, loadOriginal, context);
            return await sc.ExecuteNonQueryAsync();
        }
        catch (InvalidOperationException ex) when (ex.Message.Contains("No changes detected for update."))
        {
            return 0;
        }
    }

    public async Task<int> UpsertAsync(TEntity entity, IDatabaseContext? context = null)
    {
        if (entity == null)
        {
            throw new ArgumentNullException(nameof(entity));
        }

        ValidateSameRoot(context);
        var ctx = context ?? _context;

        try
        {
            var sc = BuildUpsert(entity, ctx);
            return await sc.ExecuteNonQueryAsync();
        }
        catch (NotSupportedException)
        {
            return await UpsertPortableAsync(entity, ctx);
        }
    }

    public ISqlContainer BuildUpsert(TEntity entity, IDatabaseContext? context = null)
    {
        if (entity == null)
        {
            throw new ArgumentNullException(nameof(entity));
        }

        ValidateSameRoot(context);
        var ctx = context ?? _context;
        if (_idColumn == null && _tableInfo.PrimaryKeys.Count == 0)
        {
            throw new NotSupportedException("Upsert requires an Id or a composite primary key.");
        }

        // Use dialect capabilities instead of hard-coded database switching
        if (ctx.DataSourceInfo.SupportsMerge)
        {
            return BuildUpsertMerge(entity, ctx);
        }

        if (ctx.DataSourceInfo.SupportsInsertOnConflict)
        {
            return BuildUpsertOnConflict(entity, ctx);
        }

        if (ctx.DataSourceInfo.SupportsOnDuplicateKey)
        {
            return BuildUpsertOnDuplicate(entity, ctx);
        }

        throw new NotSupportedException($"Upsert not supported for {ctx.Product}");
    }

    private IReadOnlyList<IColumnInfo> ResolveUpsertKey()
    {
        if (_idColumn != null && _idColumn.IsIdIsWritable)
        {
            return new List<IColumnInfo> { _idColumn! };
        }

        var keys = _tableInfo.PrimaryKeys;
        if (keys.Count > 0)
        {
            return keys;
        }

        throw new NotSupportedException("Upsert requires client-assigned Id or [PrimaryKey] attributes.");
    }

    private (string sql, List<DbParameter> parameters) BuildUpdateByKey(TEntity updated,
        IReadOnlyList<IColumnInfo> keyCols)
    {
        SetAuditFields(updated, true);
        var (setClause, parameters) = BuildSetClause(updated, null);
        if (setClause.Length == 0)
        {
            throw new InvalidOperationException("No changes detected for update.");
        }

        if (_versionColumn != null && _versionColumn.PropertyInfo.PropertyType != typeof(byte[]))
        {
            IncrementVersion(setClause);
        }

        var where = new StringBuilder();
        for (var i = 0; i < keyCols.Count; i++)
        {
            if (i > 0)
            {
                where.Append(" AND ");
            }

            var key = keyCols[i];
            var v = key.MakeParameterValueFromField(updated);
            var p = _context.CreateDbParameter(key.DbType, v);
            parameters.Add(p);
            where.Append($"{WrapObjectName(key.Name)} = {MakeParameterName(p)}");
        }

        var sql = $"UPDATE {WrappedTableName} SET {setClause} WHERE {where}";
        if (_versionColumn != null)
        {
            var vv = _versionColumn.MakeParameterValueFromField(updated);
            var p = _context.CreateDbParameter(_versionColumn.DbType, vv);
            parameters.Add(p);
            sql += $" AND {WrapObjectName(_versionColumn.Name)} = {MakeParameterName(p)}";
        }

        return (sql, parameters);
    }

    private async Task<int> UpsertPortableAsync(TEntity entity, IDatabaseContext ctx)
    {
        var keyCols = ResolveUpsertKey();
        var (updateSql, updateParams) = BuildUpdateByKey(entity, keyCols);
        var scUpdate = ctx.CreateSqlContainer();
        scUpdate.Query.Append(updateSql);
        scUpdate.AddParameters(updateParams);
        var rows = await scUpdate.ExecuteNonQueryAsync().ConfigureAwait(false);
        if (rows > 0)
        {
            return rows;
        }

        var scInsert = BuildCreate(entity, ctx);

        try
        {
            return await scInsert.ExecuteNonQueryAsync().ConfigureAwait(false);
        }
        catch (DbException ex) when (_dialect.IsUniqueViolation(ex))
        {
            var scUpdate2 = ctx.CreateSqlContainer();
            scUpdate2.Query.Append(updateSql);
            scUpdate2.AddParameters(updateParams);
            return await scUpdate2.ExecuteNonQueryAsync().ConfigureAwait(false);
        }
    }

    private async Task<TEntity?> LoadOriginalAsync(TEntity objectToUpdate)
    {
        var idValue = _idColumn!.PropertyInfo.GetValue(objectToUpdate);
        if (IsDefaultId(idValue))
        {
            return null;
        }

        return await RetrieveOneAsync((TRowID)idValue!);
    }

    private (StringBuilder clause, List<DbParameter> parameters) BuildSetClause(TEntity updated, TEntity? original)
    {
        var clause = new StringBuilder();
        var parameters = new List<DbParameter>();
        var template = _cachedSqlTemplates.Value;

<<<<<<< HEAD
        foreach (var column in GetCachedUpdatableColumns())
        {
            var newValue = column.MakeParameterValueFromField(updated);
            var originalValue = original != null ? column.MakeParameterValueFromField(original) : null;

            if (_auditValueResolver == null && column.IsLastUpdatedBy && Utils.IsNullOrDbNull(newValue))
            {
                continue;
            }

            if (original != null && ValuesAreEqual(newValue, originalValue, column.DbType))
=======
        for (var i = 0; i < template.UpdateColumns.Count; i++)
        {
            var column = template.UpdateColumns[i];
            var newValue = column.MakeParameterValueFromField(updated);
            var originalValue = original != null ? column.MakeParameterValueFromField(original) : null;

            if (original != null && Equals(newValue, originalValue))
>>>>>>> 0dd9ab4f
            {
                continue;
            }

            if (clause.Length > 0)
            {
                clause.Append(", ");
            }

            if (Utils.IsNullOrDbNull(newValue))
            {
                clause.Append($"{WrapObjectName(column.Name)} = NULL");
            }
            else
            {
                var param = _context.CreateDbParameter(column.DbType, newValue);
                parameters.Add(param);
                clause.Append($"{WrapObjectName(column.Name)} = {MakeParameterName(param)}");
            }
        }

        return (clause, parameters);
    }

    private static bool ValuesAreEqual(object? newValue, object? originalValue, DbType dbType)
    {
        if (newValue == null && originalValue == null)
        {
            return true;
        }

        if (newValue == null || originalValue == null)
        {
            return false;
        }

        if (newValue is byte[] a && originalValue is byte[] b)
        {
            return a.SequenceEqual(b);
        }

        switch (dbType)
        {
            case DbType.Decimal:
            case DbType.Currency:
            case DbType.VarNumeric:
                return decimal.Compare(Convert.ToDecimal(newValue), Convert.ToDecimal(originalValue)) == 0;
            case DbType.DateTime:
            case DbType.DateTime2:
            case DbType.DateTimeOffset:
                return DateTime.Compare(Convert.ToDateTime(newValue).ToUniversalTime(),
                    Convert.ToDateTime(originalValue).ToUniversalTime()) == 0;
            default:
                return Equals(newValue, originalValue);
        }
    }

    private void IncrementVersion(StringBuilder setClause)
    {
        setClause.Append($", {WrapObjectName(_versionColumn!.Name)} = {WrapObjectName(_versionColumn.Name)} + 1");
    }

<<<<<<< HEAD
    private void AppendVersionCondition(ISqlContainer sc, object? versionValue, List<DbParameter> parameters)
=======
    private DbParameter? AppendVersionCondition(ISqlContainer sc, object? versionValue, IDatabaseContext context)
>>>>>>> 0dd9ab4f
    {
        if (versionValue == null)
        {
            sc.Query.Append(" AND ").Append(WrapObjectName(_versionColumn!.Name)).Append(" IS NULL");
            return null;
        }
<<<<<<< HEAD
        else
        {
            var pVersion = _context.CreateDbParameter(_versionColumn!.DbType, versionValue);
            sc.Query.Append(" AND ").Append(WrapObjectName(_versionColumn.Name))
                .Append($" = {MakeParameterName(pVersion)}");
            parameters.Add(pVersion);
        }
=======

        var pVersion = context.CreateDbParameter(_versionColumn!.DbType, versionValue);
        sc.Query.Append(" AND ").Append(WrapObjectName(_versionColumn.Name))
            .Append($" = {MakeParameterName(pVersion)}");
        return pVersion;
>>>>>>> 0dd9ab4f
    }

    private void PrepareForInsertOrUpsert(TEntity e)
    {
        SetAuditFields(e, updateOnly: false);
        if (_versionColumn == null || _versionColumn.PropertyInfo.PropertyType == typeof(byte[]))
        {
            return;
        }

        var v = _versionColumn.PropertyInfo.GetValue(e);
        if (v == null || Utils.IsZeroNumeric(v))
        {
            var t = Nullable.GetUnderlyingType(_versionColumn.PropertyInfo.PropertyType) ??
                    _versionColumn.PropertyInfo.PropertyType;
            _versionColumn.PropertyInfo.SetValue(e, Convert.ChangeType(1, t));
        }
    }

    private ISqlContainer BuildUpsertOnConflict(TEntity entity, IDatabaseContext context)
    {
        ValidateSameRoot(context);
        var ctx = context ?? _context;
        PrepareForInsertOrUpsert(entity);

        var columns = new List<string>();
        var values = new List<string>();
        var parameters = new List<DbParameter>();

        foreach (var column in GetCachedInsertableColumns())
        {
            var value = column.MakeParameterValueFromField(entity);

            if (_auditValueResolver == null && (column.IsCreatedBy || column.IsLastUpdatedBy) && Utils.IsNullOrDbNull(value))
            {
                continue;
            }

            columns.Add(WrapObjectName(column.Name));
            if (Utils.IsNullOrDbNull(value))
            {
                values.Add("NULL");
            }
            else
            {
                var p = _context.CreateDbParameter(column.DbType, value);
                parameters.Add(p);
                values.Add(MakeParameterName(p));
            }
        }

        var updateSet = new StringBuilder();
        foreach (var column in GetCachedUpdatableColumns())
        {
            if (_auditValueResolver == null && column.IsLastUpdatedBy)
            {
                // Without a resolver we preserve existing LastUpdatedBy on conflict updates.
                continue;
            }

            if (updateSet.Length > 0)
            {
                updateSet.Append(", ");
            }

            updateSet.Append($"{WrapObjectName(column.Name)} = {_dialect.UpsertIncomingColumn(column.Name)}");
        }

        if (_versionColumn != null && _versionColumn.PropertyInfo.PropertyType != typeof(byte[]))
        {
            updateSet.Append($", {WrapObjectName(_versionColumn.Name)} = {WrapObjectName(_versionColumn.Name)} + 1");
        }

        var keys = _tableInfo.PrimaryKeys;
        if (_idColumn == null && keys.Count == 0)
        {
            throw new NotSupportedException("Upsert requires an Id or a composite primary key.");
        }

        var conflictCols = (keys.Count > 0 ? keys : new List<IColumnInfo> { _idColumn! })
            .Select(k => WrapObjectName(k.Name));

        var sc = ctx.CreateSqlContainer();
        sc.Query.Append("INSERT INTO ")
            .Append(WrappedTableName)
            .Append(" (")
            .Append(string.Join(", ", columns))
            .Append(") VALUES (")
            .Append(string.Join(", ", values))
            .Append(") ON CONFLICT (")
            .Append(string.Join(", ", conflictCols))
            .Append(") DO UPDATE SET ")
            .Append(updateSet);

        sc.AddParameters(parameters);
        return sc;
    }

    private ISqlContainer BuildUpsertOnDuplicate(TEntity entity, IDatabaseContext context)
    {
        ValidateSameRoot(context);
        var ctx = context ?? _context;

        PrepareForInsertOrUpsert(entity);

        var columns = new List<string>();
        var values = new List<string>();
        var parameters = new List<DbParameter>();

        foreach (var column in GetCachedInsertableColumns())
        {
            var value = column.MakeParameterValueFromField(entity);

            columns.Add(WrapObjectName(column.Name));
            if (Utils.IsNullOrDbNull(value))
            {
                values.Add("NULL");
            }
            else
            {
                var p = _context.CreateDbParameter(column.DbType, value);
                parameters.Add(p);
                values.Add(MakeParameterName(p));
            }
        }

        var updateSet = new StringBuilder();
        foreach (var column in GetCachedUpdatableColumns())
        {
            if (_auditValueResolver == null && column.IsLastUpdatedBy)
            {
                // Without a resolver we preserve existing LastUpdatedBy on duplicate updates.
                continue;
            }

            if (updateSet.Length > 0)
            {
                updateSet.Append(", ");
            }

            updateSet.Append($"{WrapObjectName(column.Name)} = {_dialect.UpsertIncomingColumn(column.Name)}");
        }

        if (_versionColumn != null && _versionColumn.PropertyInfo.PropertyType != typeof(byte[]))
        {
            updateSet.Append($", {WrapObjectName(_versionColumn.Name)} = {WrapObjectName(_versionColumn.Name)} + 1");
        }

        var keys = _tableInfo.PrimaryKeys;
        if (_idColumn == null && keys.Count == 0)
        {
            throw new NotSupportedException("Upsert requires an Id or a composite primary key.");
        }

        var sc = ctx.CreateSqlContainer();
        sc.Query.Append("INSERT INTO ")
            .Append(WrappedTableName)
            .Append(" (")
            .Append(string.Join(", ", columns))
            .Append(") VALUES (")
            .Append(string.Join(", ", values))
            .Append(") ON DUPLICATE KEY UPDATE ")
            .Append(updateSet);

        sc.AddParameters(parameters);
        return sc;
    }

    private ISqlContainer BuildUpsertMerge(TEntity entity, IDatabaseContext context)
    {
        ValidateSameRoot(context);
        var ctx = context ?? _context;

        PrepareForInsertOrUpsert(entity);

        var srcColumns = new List<string>();
        var values = new List<string>();
        var parameters = new List<DbParameter>();

        foreach (var column in _tableInfo.OrderedColumns)
        {
            var value = column.MakeParameterValueFromField(entity);
            string placeholder;
            if (Utils.IsNullOrDbNull(value))
            {
                placeholder = "NULL";
            }
            else
            {
                var p = _context.CreateDbParameter(column.DbType, value);
                parameters.Add(p);
                placeholder = MakeParameterName(p);
            }

            srcColumns.Add(WrapObjectName(column.Name));
            values.Add(placeholder);
        }

        var insertColumns = GetCachedInsertableColumns()
            .Select(c => WrapObjectName(c.Name))
            .ToList();

        var updateSet = new StringBuilder();
        foreach (var column in GetCachedUpdatableColumns())
        {
            if (_auditValueResolver == null && column.IsLastUpdatedBy)
            {
                // Without a resolver we preserve existing LastUpdatedBy on merge updates.
                continue;
            }

            if (updateSet.Length > 0)
            {
                updateSet.Append(", ");
            }

            updateSet.Append($"t.{WrapObjectName(column.Name)} = s.{WrapObjectName(column.Name)}");
        }

        if (_versionColumn != null && _versionColumn.PropertyInfo.PropertyType != typeof(byte[]))
        {
            updateSet.Append(
                $", t.{WrapObjectName(_versionColumn.Name)} = t.{WrapObjectName(_versionColumn.Name)} + 1");
        }

        var keys = _tableInfo.PrimaryKeys;
        if (_idColumn == null && keys.Count == 0)
        {
            throw new NotSupportedException("Upsert requires an Id or a composite primary key.");
        }

        var join = string.Join(" AND ", (keys.Count > 0 ? keys : new List<IColumnInfo> { _idColumn! })
            .Select(k => $"t.{WrapObjectName(k.Name)} = s.{WrapObjectName(k.Name)}"));

        var sc = ctx.CreateSqlContainer();
        sc.Query.Append("MERGE INTO ")
            .Append(WrappedTableName)
            .Append(" AS t USING (VALUES (")
            .Append(string.Join(", ", values))
            .Append(")")
            .Append(" AS s (")
            .Append(string.Join(", ", srcColumns))
            .Append(") ON ")
            .Append(join)
            .Append(" WHEN MATCHED THEN UPDATE SET ")
            .Append(updateSet)
            .Append(" WHEN NOT MATCHED THEN INSERT (")
            .Append(string.Join(", ", insertColumns))
            .Append(") VALUES (")
            .Append(string.Join(", ", insertColumns.Select(c => "s." + c)))
            .Append(");");

        sc.AddParameters(parameters);
        return sc;
    }


    public ISqlContainer BuildWhere(string wrappedColumnName, IEnumerable<TRowID> ids, ISqlContainer sqlContainer)
    {
        var list = ids?.Distinct().ToList();
        if (Utils.IsNullOrEmpty(list))
        {
            return sqlContainer;
        }

        CheckParameterLimit(sqlContainer, list.Count);

        if (list.Any(Utils.IsNullOrDbNull))
        {
            throw new ArgumentException("IDs cannot be null", nameof(ids));
        }

        var key = $"Where:{wrappedColumnName}:{list.Count}";
        var sql = GetCachedQuery(key, () =>
        {
            var names = new string[list.Count];
            for (var i = 0; i < names.Length; i++)
            {
                names[i] = _dialect.MakeParameterName($"p{i}");
            }

            TryAddWithLimit(_whereParameterNames, key, names);
            return string.Concat(wrappedColumnName, " IN (", string.Join(", ", names), ")");
        });

        AppendWherePrefix(sqlContainer);
        sqlContainer.Query.Append(sql);

        var dbType = _idColumn!.DbType;
        var names = _whereParameterNames[key];
        for (var i = 0; i < list.Count; i++)
        {
            var name = names[i];
            try
            {
                sqlContainer.SetParameterValue(name, list[i]);
            }
            catch (KeyNotFoundException)
            {
                var parameter = _context.CreateDbParameter(name, dbType, list[i]);
                sqlContainer.AddParameter(parameter);
            }
        }

        return sqlContainer;
    }


    private void SetAuditFields(TEntity obj, bool updateOnly)
    {
        if (obj == null)
        {
            return;
        }

        // Skip resolving audit values when no audit columns are present
        if (!_hasAuditColumns)
        {
            return;
        }

        var auditValues = _auditValueResolver?.Resolve();

        var utcNow = auditValues?.UtcNow ?? DateTime.UtcNow;

        // Always update last-modified timestamp
        _tableInfo.LastUpdatedOn?.PropertyInfo?.SetValue(obj, utcNow);
        // If resolver is provided, also set user id
        if (auditValues != null)
        {
            _tableInfo.LastUpdatedBy?.PropertyInfo?.SetValue(obj, auditValues.UserId);
        }

        if (updateOnly)
        {
            return;
        }

        // Only set Created fields if they are null or default
        if (_tableInfo.CreatedOn?.PropertyInfo != null)
        {
            var currentValue = _tableInfo.CreatedOn.PropertyInfo.GetValue(obj) as DateTime?;
            if (currentValue == null || currentValue == default(DateTime))
            {
                _tableInfo.CreatedOn.PropertyInfo.SetValue(obj, utcNow);
            }
        }

        if (auditValues != null && _tableInfo.CreatedBy?.PropertyInfo != null)
        {
            var currentValue = _tableInfo.CreatedBy.PropertyInfo.GetValue(obj);
            if (currentValue == null
                || currentValue as string == string.Empty
                || Utils.IsZeroNumeric(currentValue)
                || (currentValue is Guid guid && guid == Guid.Empty))
            {
                _tableInfo.CreatedBy.PropertyInfo.SetValue(obj, auditValues.UserId);
            }
        }
    }

    private string WrapObjectName(string objectName)
    {
        return _dialect.WrapObjectName(objectName);
    }

    private static bool IsDefaultId(object? value)
    {
        if (Utils.IsNullOrDbNull(value))
        {
            return true;
        }

        var type = typeof(TRowID);
        var underlying = Nullable.GetUnderlyingType(type) ?? type;

        if (underlying == typeof(string))
        {
            return value as string == string.Empty;
        }

        if (underlying == typeof(Guid))
        {
            return value is Guid g && g == Guid.Empty;
        }

        if (Utils.IsZeroNumeric(value!))
        {
            return true;
        }

        return EqualityComparer<TRowID>.Default.Equals((TRowID)value!, default!);
    }

    private static CachedSqlTemplates BuildCachedSqlTemplates()
    {
        var typeMap = TypeMapRegistry.StaticInstance.GetTableInfo<TEntity>() ?? throw new InvalidOperationException($"Type {typeof(TEntity).FullName} is not registered in TypeMapRegistry.");

        var idCol = typeMap.Columns.Values.FirstOrDefault(c => c.IsId) ?? throw new InvalidOperationException($"No ID column defined for {typeof(TEntity).Name}");

        var insertColumns = typeMap.Columns.Values
            .Where(c => !c.IsNonInsertable && (!c.IsId || c.IsIdIsWritable))
            .Cast<IColumnInfo>()
            .ToList();

        var wrappedCols = new List<string>();
        for (var i = 0; i < insertColumns.Count; i++)
        {
            wrappedCols.Add(QuoteWrap(insertColumns[i].Name));
        }

        var paramNames = new List<string>();
        var valuePlaceholders = new List<string>();
        for (var i = 0; i < insertColumns.Count; i++)
        {
            var name = $"p{i}";
            paramNames.Add(name);
            valuePlaceholders.Add($"@{name}");
        }

        var insertSql = $"INSERT INTO {BuildWrappedTableName(typeMap)} ({string.Join(", ", wrappedCols)}) VALUES ({string.Join(", ", valuePlaceholders)})";
        var deleteSql = $"DELETE FROM {BuildWrappedTableName(typeMap)} WHERE {QuoteWrap(idCol.Name)} = {{0}}";

        var updateColumns = typeMap.Columns.Values
            .Where(c => !c.IsId && !c.IsVersion && !c.IsNonUpdateable && !c.IsCreatedBy && !c.IsCreatedOn)
            .Cast<IColumnInfo>()
            .ToList();

        var updateSql = $"UPDATE {BuildWrappedTableName(typeMap)} SET {{0}} WHERE {QuoteWrap(idCol.Name)} = {{1}}";

        return new CachedSqlTemplates
        {
            InsertSql = insertSql,
            InsertColumns = insertColumns,
            InsertParameterNames = paramNames,
            DeleteSql = deleteSql,
            UpdateSql = updateSql,
            UpdateColumns = updateColumns
        };

        static string QuoteWrap(string name) => '"' + name + '"';

        static string BuildWrappedTableName(ITableInfo info)
        {
            return (string.IsNullOrWhiteSpace(info.Schema) ? string.Empty : QuoteWrap(info.Schema) + ".") + QuoteWrap(info.Name);
        }
    }

    private static void ValidateRowIdType()
    {
        var type = typeof(TRowID);
        var underlying = Nullable.GetUnderlyingType(type) ?? type;

        bool isValid = underlying == typeof(string) || underlying == typeof(Guid);
        if (!isValid)
        {
            switch (Type.GetTypeCode(underlying))
            {
                case TypeCode.Byte:
                case TypeCode.SByte:
                case TypeCode.Int16:
                case TypeCode.UInt16:
                case TypeCode.Int32:
                case TypeCode.UInt32:
                case TypeCode.Int64:
                case TypeCode.UInt64:
                    isValid = true;
                    break;
                default:
                    isValid = false;
                    break;
            }
        }

        if (!isValid)
        {
            throw new NotSupportedException(
                $"TRowID type '{type.FullName}' is not supported. Use string, Guid, or integer types.");
        }
    }
}<|MERGE_RESOLUTION|>--- conflicted
+++ resolved
@@ -363,33 +363,17 @@
         var sc = BuildCreate(entity, context);
         return await sc.ExecuteNonQueryAsync() == 1;
     }
-<<<<<<< HEAD
-
-    public ISqlContainer BuildCreate(TEntity objectToCreate, IDatabaseContext? context = null)
-    {
-        if (objectToCreate == null)
-        {
-            throw new ArgumentNullException(nameof(objectToCreate));
-=======
-    
+
     public ISqlContainer BuildCreate(TEntity entity, IDatabaseContext? context = null)
     {
         if (entity == null)
         {
             throw new ArgumentNullException(nameof(entity));
->>>>>>> 0dd9ab4f
         }
 
         ValidateSameRoot(context);
         var ctx = context ?? _context;
         var sc = ctx.CreateSqlContainer();
-<<<<<<< HEAD
-        PrepareForInsertOrUpsert(objectToCreate);
-
-        foreach (var column in GetCachedInsertableColumns())
-        {
-            var value = column.MakeParameterValueFromField(objectToCreate);
-=======
         SetAuditFields(entity, false);
 
         if (_versionColumn != null)
@@ -414,19 +398,9 @@
         {
             var column = template.InsertColumns[i];
             var value = column.MakeParameterValueFromField(entity);
->>>>>>> 0dd9ab4f
-
             if (_auditValueResolver == null &&
                 (column.IsCreatedBy || column.IsLastUpdatedBy) &&
                 Utils.IsNullOrDbNull(value))
-<<<<<<< HEAD
-            {
-                continue;
-            }
-
-            if (columns.Length > 0)
-=======
->>>>>>> 0dd9ab4f
             {
                 continue;
             }
@@ -484,43 +458,6 @@
     {
         ValidateSameRoot(context);
         var ctx = context ?? _context;
-<<<<<<< HEAD
-        var idCol = _idColumn;
-        if (idCol == null)
-        {
-            throw new NotSupportedException(
-                "Single-ID operations require a designated Id column; use composite-key helpers.");
-        }
-
-        var isNull = Utils.IsNullOrDbNull(id);
-        var key = isNull ? "DeleteById_Null" : "DeleteById";
-        var sql = GetCachedQuery(key, () =>
-        {
-            var sb = new StringBuilder();
-            sb.Append("DELETE FROM ")
-                .Append(WrappedTableName)
-                .Append(" WHERE ")
-                .Append(WrapObjectName(idCol.Name));
-            if (isNull)
-            {
-                sb.Append(" IS NULL");
-            }
-            else
-            {
-                sb.Append(" = ").Append(_dialect.MakeParameterName("p0"));
-            }
-
-            return sb.ToString();
-        });
-
-        var sc = ctx.CreateSqlContainer();
-        if (!isNull)
-        {
-            var p = _context.CreateDbParameter("p0", idCol.DbType, id);
-            sc.AddParameter(p);
-        }
-
-=======
         var sc = ctx.CreateSqlContainer();
 
         if (_idColumn == null)
@@ -532,7 +469,6 @@
         sc.AddParameter(param);
 
         var sql = string.Format(_cachedSqlTemplates.Value.DeleteSql, MakeParameterName(param));
->>>>>>> 0dd9ab4f
         sc.Query.Append(sql);
         return sc;
     }
@@ -896,16 +832,13 @@
             throw new InvalidOperationException("Original record not found for update.");
         }
 
-<<<<<<< HEAD
-=======
         // Determine if any non-audit fields have changed before modifying audit values
         var template = _cachedSqlTemplates.Value;
-        var (preClause, _) = BuildSetClause(objectToUpdate, original, context);
+        var (preClause, _) = BuildSetClause(objectToUpdate, original);
         if (preClause.Length == 0)
             throw new InvalidOperationException("No changes detected for update.");
 
         // Apply audit field changes now that we know an update is required
->>>>>>> 0dd9ab4f
         SetAuditFields(objectToUpdate, true);
 
         var (setClause, parameters) = BuildSetClause(objectToUpdate, original);
@@ -923,31 +856,17 @@
             _idColumn.PropertyInfo.GetValue(objectToUpdate)!);
         parameters.Add(pId);
 
-<<<<<<< HEAD
-        sc.Query.Append("UPDATE ")
-            .Append(WrappedTableName)
-            .Append(" SET ")
-            .Append(setClause)
-            .Append(" WHERE ")
-            .Append(_dialect.WrapObjectName(_idColumn.Name))
-            .Append($" = {MakeParameterName(pId)}");
-=======
         var sql = string.Format(template.UpdateSql, setClause, MakeParameterName(pId));
         sc.Query.Append(sql);
->>>>>>> 0dd9ab4f
 
         if (_versionColumn != null)
         {
             var versionValue = _versionColumn.MakeParameterValueFromField(objectToUpdate);
-<<<<<<< HEAD
-            AppendVersionCondition(sc, versionValue, parameters);
-=======
             var versionParam = AppendVersionCondition(sc, versionValue, context);
             if (versionParam != null)
             {
                 parameters.Add(versionParam);
             }
->>>>>>> 0dd9ab4f
         }
 
         sc.AddParameters(parameters);
@@ -1132,27 +1051,13 @@
         var parameters = new List<DbParameter>();
         var template = _cachedSqlTemplates.Value;
 
-<<<<<<< HEAD
-        foreach (var column in GetCachedUpdatableColumns())
-        {
-            var newValue = column.MakeParameterValueFromField(updated);
-            var originalValue = original != null ? column.MakeParameterValueFromField(original) : null;
-
-            if (_auditValueResolver == null && column.IsLastUpdatedBy && Utils.IsNullOrDbNull(newValue))
-            {
-                continue;
-            }
-
-            if (original != null && ValuesAreEqual(newValue, originalValue, column.DbType))
-=======
         for (var i = 0; i < template.UpdateColumns.Count; i++)
         {
             var column = template.UpdateColumns[i];
             var newValue = column.MakeParameterValueFromField(updated);
             var originalValue = original != null ? column.MakeParameterValueFromField(original) : null;
 
-            if (original != null && Equals(newValue, originalValue))
->>>>>>> 0dd9ab4f
+            if (original != null && ValuesAreEqual(newValue, originalValue, column.DbType))
             {
                 continue;
             }
@@ -1215,32 +1120,18 @@
         setClause.Append($", {WrapObjectName(_versionColumn!.Name)} = {WrapObjectName(_versionColumn.Name)} + 1");
     }
 
-<<<<<<< HEAD
-    private void AppendVersionCondition(ISqlContainer sc, object? versionValue, List<DbParameter> parameters)
-=======
     private DbParameter? AppendVersionCondition(ISqlContainer sc, object? versionValue, IDatabaseContext context)
->>>>>>> 0dd9ab4f
     {
         if (versionValue == null)
         {
             sc.Query.Append(" AND ").Append(WrapObjectName(_versionColumn!.Name)).Append(" IS NULL");
             return null;
         }
-<<<<<<< HEAD
-        else
-        {
-            var pVersion = _context.CreateDbParameter(_versionColumn!.DbType, versionValue);
-            sc.Query.Append(" AND ").Append(WrapObjectName(_versionColumn.Name))
-                .Append($" = {MakeParameterName(pVersion)}");
-            parameters.Add(pVersion);
-        }
-=======
 
         var pVersion = context.CreateDbParameter(_versionColumn!.DbType, versionValue);
         sc.Query.Append(" AND ").Append(WrapObjectName(_versionColumn.Name))
             .Append($" = {MakeParameterName(pVersion)}");
         return pVersion;
->>>>>>> 0dd9ab4f
     }
 
     private void PrepareForInsertOrUpsert(TEntity e)
@@ -1635,6 +1526,23 @@
         return EqualityComparer<TRowID>.Default.Equals((TRowID)value!, default!);
     }
 
+
+    private static bool TryParseMajorVersion(string version, out int major)
+    {
+        major = 0;
+        if (string.IsNullOrWhiteSpace(version))
+        {
+            return false;
+        }
+
+        var match = Regex.Match(version, "(\\d+)");
+        if (!match.Success)
+        {
+            return false;
+        }
+        return int.TryParse(match.Groups[1].Value, out major);
+    }
+
     private static CachedSqlTemplates BuildCachedSqlTemplates()
     {
         var typeMap = TypeMapRegistry.StaticInstance.GetTableInfo<TEntity>() ?? throw new InvalidOperationException($"Type {typeof(TEntity).FullName} is not registered in TypeMapRegistry.");
