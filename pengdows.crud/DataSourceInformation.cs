--- conflicted
+++ resolved
@@ -11,7 +11,6 @@
 
 public class DataSourceInformation : IDataSourceInformation
 {
-<<<<<<< HEAD
     private readonly SqlDialect _dialect;
 
     public DataSourceInformation(SqlDialect dialect)
@@ -43,6 +42,7 @@
     public bool PrepareStatements => _dialect.PrepareStatements;
     public ProcWrappingStyle ProcWrappingStyle => _dialect.ProcWrappingStyle;
     public int MaxParameterLimit => _dialect.MaxParameterLimit;
+    public int MaxOutputParameters => 0; // Placeholder - this would need to be implemented in dialect
     public bool SupportsMerge => _dialect.SupportsMerge;
     public bool SupportsInsertOnConflict => _dialect.SupportsInsertOnConflict;
     public bool SupportsOnDuplicateKey => _dialect.SupportsOnDuplicateKey;
@@ -54,136 +54,6 @@
     }
     public bool CanUseModernFeatures => _dialect.CanUseModernFeatures;
     public bool HasBasicCompatibility => _dialect.HasBasicCompatibility;
-=======
-    private static readonly Regex DefaultNameRegex = new("^[a-zA-Z][a-zA-Z0-9_]*$", RegexOptions.Compiled);
-
-    private static readonly Dictionary<SupportedDatabase, string> VersionQueries = new()
-    {
-        { SupportedDatabase.SqlServer, "SELECT @@VERSION" },
-        { SupportedDatabase.MySql, "SELECT VERSION()" },
-        { SupportedDatabase.MariaDb, "SELECT VERSION()" },
-        { SupportedDatabase.PostgreSql, "SELECT version()" },
-        { SupportedDatabase.CockroachDb, "SELECT version()" },
-        { SupportedDatabase.Oracle, "SELECT * FROM v$version" },
-        { SupportedDatabase.Sqlite, "SELECT sqlite_version()" },
-        { SupportedDatabase.Firebird, @"SELECT rdb$get_context('SYSTEM','ENGINE_VERSION') FROM rdb$database" }
-    };
-
-    private static readonly Dictionary<SupportedDatabase, int> MaxParameterLimits = new()
-    {
-        { SupportedDatabase.SqlServer, 2100 },
-        { SupportedDatabase.Sqlite, 999 },
-        { SupportedDatabase.MySql, 65535 },
-        { SupportedDatabase.MariaDb, 65535 },
-        { SupportedDatabase.PostgreSql, 65535 },
-        { SupportedDatabase.CockroachDb, 65535 },
-        { SupportedDatabase.Oracle, 1000 },
-        { SupportedDatabase.Firebird, 1499 }
-    };
-
-    private static readonly Dictionary<SupportedDatabase, int> MaxOutputParameterLimits = new()
-    {
-        { SupportedDatabase.SqlServer, 1024 },
-        { SupportedDatabase.MySql, 65535 },
-        { SupportedDatabase.MariaDb, 65535 },
-        { SupportedDatabase.PostgreSql, 100 },
-        { SupportedDatabase.CockroachDb, 100 },
-        { SupportedDatabase.Oracle, 1024 },
-        { SupportedDatabase.Sqlite, 0 },
-        { SupportedDatabase.Firebird, 1499 }
-    };
-
-    private static readonly Dictionary<SupportedDatabase, ProcWrappingStyle> ProcWrapStyles = new()
-    {
-        { SupportedDatabase.SqlServer, ProcWrappingStyle.Exec },
-        { SupportedDatabase.Oracle, ProcWrappingStyle.Oracle },
-        { SupportedDatabase.MySql, ProcWrappingStyle.Call },
-        { SupportedDatabase.MariaDb, ProcWrappingStyle.Call },
-        { SupportedDatabase.PostgreSql, ProcWrappingStyle.PostgreSQL },
-        { SupportedDatabase.CockroachDb, ProcWrappingStyle.PostgreSQL },
-        { SupportedDatabase.Firebird, ProcWrappingStyle.ExecuteProcedure }
-    };
-
-    private static readonly Dictionary<SupportedDatabase, string> DefaultMarkers = new()
-    {
-        { SupportedDatabase.Firebird, "@" },
-        { SupportedDatabase.SqlServer, "@" },
-        { SupportedDatabase.MySql, "@" },
-        { SupportedDatabase.MariaDb, "@" },
-        { SupportedDatabase.Sqlite, "@" },
-        { SupportedDatabase.PostgreSql, ":" },
-        { SupportedDatabase.CockroachDb, ":" },
-        { SupportedDatabase.Oracle, ":" }
-    };
-
-    private readonly ILogger<DataSourceInformation> _logger;
-
-    private DataSourceInformation(ILoggerFactory? loggerFactory = null)
-    {
-        loggerFactory ??= NullLoggerFactory.Instance;
-        _logger = loggerFactory.CreateLogger<DataSourceInformation>();
-        ParameterNamePatternRegex = DefaultNameRegex;
-        QuotePrefix = "\"";
-        QuoteSuffix = "\"";
-    }
-
-    public DataSourceInformation(DbConnection conn, ILoggerFactory? loggerFactory = null)
-        : this(loggerFactory)
-    {
-        if (conn == null) throw new ArgumentNullException(nameof(conn));
-
-        var tracked = (conn as ITrackedConnection) ?? new TrackedConnection(conn);
-        if (tracked.State != ConnectionState.Open) tracked.Open();
-
-        InitializeSync(tracked);
-    }
-
-    public string DatabaseProductName { get; private set; }
-    public string DatabaseProductVersion { get; private set; }
-    public SupportedDatabase Product { get; private set; }
-    public string ParameterMarkerPattern { get; private set; }
-    public bool SupportsNamedParameters { get; private set; }
-    public string ParameterMarker { get; private set; }
-    public int ParameterNameMaxLength { get; private set; }
-    public Regex ParameterNamePatternRegex { get; private set; }
-    public string QuotePrefix { get; private set; }
-    public string QuoteSuffix { get; private set; }
-    public bool PrepareStatements { get; private set; }
-    public ProcWrappingStyle ProcWrappingStyle { get; set; }
-    public int MaxParameterLimit { get; private set; }
-    public int MaxOutputParameters { get; private set; }
-    public string CompositeIdentifierSeparator { get; private set; } = ".";
-
-    public string GetDatabaseVersion(ITrackedConnection connection)
-    {
-        try
-        {
-            var versionQuery = Product switch
-            {
-                SupportedDatabase.SqlServer => "SELECT @@VERSION",
-                SupportedDatabase.MySql => "SELECT VERSION()",
-                SupportedDatabase.MariaDb => "SELECT VERSION()",
-                SupportedDatabase.PostgreSql => "SELECT version()",
-                SupportedDatabase.CockroachDb => "SELECT version()",
-                SupportedDatabase.Oracle => @"SELECT * FROM v$version",
-                SupportedDatabase.Sqlite => "SELECT sqlite_version()",
-                SupportedDatabase.Firebird => "SELECT rdb$get_context('SYSTEM','ENGINE_VERSION') FROM rdb$database",
-                _ => string.Empty
-            };
-
-            if (string.IsNullOrWhiteSpace(versionQuery)) return "Unknown Database Version";
-
-            using var cmd = connection.CreateCommand();
-            cmd.CommandText = versionQuery;
-            var version = cmd.ExecuteScalar()?.ToString();
-            return version ?? "Unknown Version";
-        }
-        catch (Exception ex)
-        {
-            return "Error retrieving version: " + ex.Message;
-        }
-    }
->>>>>>> 0dd9ab4f
 
     public DataTable GetSchema(ITrackedConnection connection)
     {
@@ -202,69 +72,7 @@
             throw new ArgumentNullException(nameof(connection));
         }
 
-<<<<<<< HEAD
         if (factory == null)
-=======
-        Product = final != SupportedDatabase.Unknown ? final : initial;
-        schema.TableName = ((schema.TableName?.Length < 1) ? Product.ToString() : schema.TableName);
-        schema.WriteXml($"{Product}.schema.xml", XmlWriteMode.WriteSchema);
-
-        ApplySchema(schema);
-        PrepareStatements = false;
-    }
-
-    private static async Task<string> GetVersionAsync(
-        ITrackedConnection connection,
-        string versionSql,
-        ILogger<DataSourceInformation> logger)
-    {
-        var result = await ExecuteScalarViaReaderAsync(connection, versionSql, logger).ConfigureAwait(false);
-        return result?.ToString() ?? "Unknown Version";
-    }
-
-    private void ApplySchema(DataTable schema)
-    {
-        var row = schema.Rows[0];
-
-        ParameterMarkerPattern = GetField<string>(row, "ParameterMarkerPattern", string.Empty);
-        ParameterNameMaxLength = GetField<int>(row, "ParameterNameMaxLength", 0);
-        SupportsNamedParameters = GetField<bool>(row, "SupportsNamedParameters", false);
-        ParameterMarker = DefaultMarkers.GetValueOrDefault(Product, "?");
-        SupportsNamedParameters |= ParameterMarker != "?";
-        ProcWrappingStyle = ProcWrapStyles.GetValueOrDefault(Product, ProcWrappingStyle.None);
-        MaxParameterLimit = MaxParameterLimits.GetValueOrDefault(Product, 999);
-        MaxOutputParameters = MaxOutputParameterLimits.GetValueOrDefault(Product, 0);
-    }
-
-    private static DataTable ReadSqliteSchema()
-    {
-        var resourceName = $"pengdows.crud.xml.{SupportedDatabase.Sqlite}.schema.xml";
-
-        using var stream = typeof(DataSourceInformation).Assembly
-                               .GetManifestResourceStream(resourceName)
-                           ?? throw new FileNotFoundException($"Embedded schema not found: {resourceName}");
-
-        var table = new DataTable();
-        table.ReadXml(stream);
-        return table;
-    }
-
-    private static async Task<DataTable> GetSchemaAsync(
-        ITrackedConnection connection,
-        ILogger<DataSourceInformation> logger)
-    {
-        if (await IsSqliteAsync(connection, logger).ConfigureAwait(false)) return ReadSqliteSchema();
-
-        return connection.GetSchema(DbMetaDataCollectionNames.DataSourceInformation);
-    }
-
-    private static async Task<object?> ExecuteScalarViaReaderAsync(
-        ITrackedConnection connection,
-        string sql,
-        ILogger<DataSourceInformation> logger)
-    {
-        try
->>>>>>> 0dd9ab4f
         {
             throw new ArgumentNullException(nameof(factory));
         }
