--- conflicted
+++ resolved
@@ -6,14 +6,10 @@
         <Nullable>enable</Nullable>
         <RootNamespace>pengdows.crud</RootNamespace>
         <PackageId>pengdows.crud.abstractions</PackageId>
-        <Version>1.0.0.0</Version>
-<<<<<<< HEAD
+        <Version>1.0.0.0</Version> 
         <AssemblyVersion>1.0.0.0</AssemblyVersion>
         <FileVersion>1.0.0.0</FileVersion>
-        <Description>Interfaces and abstractions for the pengdows.crud library.</Description>
-=======
-        <Description>Shared interfaces and abstractions for pengdows.crud</Description>
->>>>>>> e5e413bf
+        <Description>Interfaces and abstractions for the pengdows.crud library.</Description> 
         <Authors>Pengdows</Authors>
         <PackageTags>crud,nuget</PackageTags>
         <RepositoryUrl>https://github.com/pengdows/pengdows.crud</RepositoryUrl>
