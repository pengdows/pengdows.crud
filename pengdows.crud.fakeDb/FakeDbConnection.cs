--- conflicted
+++ resolved
@@ -3,7 +3,6 @@
 using System.Data;
 using System.Data.Common;
 using pengdows.crud.enums;
-using pengdows.crud;
 
 #endregion
 
@@ -418,31 +417,19 @@
             return _schemaTable;
         }
 
-<<<<<<< HEAD
-        if (_emulatedProduct is null or SupportedDatabase.Unknown)
+        if (_emulatedProduct is null)
         {
             throw new InvalidOperationException("EmulatedProduct must be configured via connection string.");
         }
-=======
-        if (_emulatedProduct is null)
-        {
-            throw new InvalidOperationException("EmulatedProduct must be configured via connection string.");
-        }
 
         if (_emulatedProduct == SupportedDatabase.Unknown)
         {
-            _schemaTable = DataSourceInformation.BuildEmptySchema(
-                "UnknownDb",
-                "1",
-                string.Empty,
-                string.Empty,
-                0,
-                string.Empty,
-                string.Empty,
-                false);
+            _schemaTable = new DataTable();
+            _schemaTable.Columns.Add("DataSourceProductName", typeof(string));
+            _schemaTable.Columns.Add("DataSourceProductVersion", typeof(string));
+            _schemaTable.Rows.Add("UnknownDb", "1");
             return _schemaTable;
         }
->>>>>>> 0dd9ab4f
 
         var resourceName = $"pengdows.crud.fakeDb.xml.{_emulatedProduct}.schema.xml";
 
@@ -463,31 +450,19 @@
             return _schemaTable;
         }
 
-<<<<<<< HEAD
-        if (_emulatedProduct is null or SupportedDatabase.Unknown)
+        if (_emulatedProduct is null)
         {
             throw new InvalidOperationException("EmulatedProduct must be configured via connection string.");
         }
-=======
-        if (_emulatedProduct is null)
-        {
-            throw new InvalidOperationException("EmulatedProduct must be configured via connection string.");
-        }
 
         if (_emulatedProduct == SupportedDatabase.Unknown)
         {
-            _schemaTable = DataSourceInformation.BuildEmptySchema(
-                "UnknownDb",
-                "1",
-                string.Empty,
-                string.Empty,
-                0,
-                string.Empty,
-                string.Empty,
-                false);
+            _schemaTable = new DataTable();
+            _schemaTable.Columns.Add("DataSourceProductName", typeof(string));
+            _schemaTable.Columns.Add("DataSourceProductVersion", typeof(string));
+            _schemaTable.Rows.Add("UnknownDb", "1");
             return _schemaTable;
         }
->>>>>>> 0dd9ab4f
 
         var resourceName = $"pengdows.crud.fakeDb.xml.{_emulatedProduct}.schema.xml";
 
